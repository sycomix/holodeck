--- conflicted
+++ resolved
@@ -50,11 +50,6 @@
     HAND_AGENT_MAX_SCALED_TORQUES = 1
     HAND_AGENT_MAX_TORQUES_FLOAT = 2
 
-class TeleportFlags:
-    """The constant values of valid teleport bit flags."""
-    TELEPORT_LOCATION = 0x1
-    TELEPORT_ROTATE = 0x2
-    TELEPORT_SET_PHYSICS_STATE = 0x4
 
 class TeleportFlags:
     """The constant values of valid teleport bit flags."""
@@ -93,19 +88,6 @@
 
         self._num_control_schemes = len(self.control_schemes)
 
-<<<<<<< HEAD
-        self._max_control_scheme_length = \
-            max(map(lambda x: reduce(lambda i, j: i * j, x[1].buffer_shape),
-                    self.control_schemes))
-
-        self._action_buffer = \
-            self._client.malloc(name, [self._max_control_scheme_length], np.float32)
-        # Teleport bit flags: See values from the TeleportFlags class.
-        self._teleport_type_buffer = self._client.malloc(name + "_teleport_flag", [1], np.uint8)
-        self._teleport_buffer = self._client.malloc(name + "_teleport_command", [12], np.float32)
-        self._control_scheme_buffer = self._client.malloc(name + "_control_scheme", [1],
-                                                          np.uint8)
-=======
         self._max_control_scheme_length = max(
             map(
                 lambda x: reduce(lambda i, j: i * j, x[1].buffer_shape),
@@ -126,7 +108,6 @@
         self._control_scheme_buffer = self._client.malloc(
             name + "_control_scheme", [1], np.uint8
         )
->>>>>>> 4d6404a2
         self._current_control_scheme = 0
         self.set_control_scheme(0)
 
@@ -190,11 +171,7 @@
         if rotation is not None:
             np.copyto(self._teleport_buffer[3:6], rotation)
             self._teleport_type_buffer[0] |= TeleportFlags.TELEPORT_ROTATE
-<<<<<<< HEAD
-        
-=======
-
->>>>>>> 4d6404a2
+
     def set_physics_state(self, location, rotation, velocity, angular_velocity):
         """Sets the location, rotation, velocity and angular velocity of an agent.
 
@@ -341,16 +318,6 @@
 
     @property
     def control_schemes(self):
-<<<<<<< HEAD
-        torques_min = [self.__MIN_PITCH, self.__MIN_ROLL, self.__MIN_YAW_RATE, self.__MIN_FORCE]
-        torques_max = [self.__MAX_PITCH, self.__MAX_ROLL, self.__MAX_YAW_RATE, self.__MAX_FORCE]
-        no_min = [-math.inf, -math.inf, -math.inf, -math.inf]
-        no_max = [math.inf, math.inf, math.inf, math.inf]
-        return [("[pitch_torque, roll_torque, yaw_torque, thrust]",
-                 ContinuousActionSpace([4], low=torques_min, high=torques_max)),
-                ("[pitch_target, roll_target, yaw_rate_target, altitude_target]",
-                 ContinuousActionSpace([4], low=no_min, high=no_max))]
-=======
         torques_min = [
             self.__MIN_PITCH,
             self.__MIN_ROLL,
@@ -375,7 +342,6 @@
                 ContinuousActionSpace([4], low=no_min, high=no_max),
             ),
         ]
->>>>>>> 4d6404a2
 
     def __repr__(self):
         return "UavAgent " + self.name
