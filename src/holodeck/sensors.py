--- conflicted
+++ resolved
@@ -19,15 +19,10 @@
         name (:obj:`str`): Name of the sensor
         config (:obj:`dict`): Configuration dictionary to pass to the engine
     """
-<<<<<<< HEAD
-
     default_config = {}
 
-    def __init__(self, client, agent_name=None, name="DefaultSensor", config=None):
-=======
     def __init__(self, client, agent_name=None, agent_type=None,
                     name="DefaultSensor", config=None):
->>>>>>> e01175f4
         self.name = name
         self._client = client
         self.agent_name = agent_name
@@ -494,33 +489,13 @@
         config (:obj:`dict`): Configuration dictionary for the sensor, to pass to engine
     """
 
-<<<<<<< HEAD
-    _sensor_keys_ = {"RGBCamera": RGBCamera,
-                     "DistanceTask": DistanceTask,
-                     "LocationTask": LocationTask,
-                     "FollowTask": FollowTask,
-                     "AvoidTask": AvoidTask,
-                     "CupGameTask": CupGameTask,
-                     "ViewportCapture": ViewportCapture,
-                     "OrientationSensor": OrientationSensor,
-                     "IMUSensor": IMUSensor,
-                     "JointRotationSensor": JointRotationSensor,
-                     "RelativeSkeletalPositionSensor": RelativeSkeletalPositionSensor,
-                     "LocationSensor": LocationSensor,
-                     "RotationSensor": RotationSensor,
-                     "VelocitySensor": VelocitySensor,
-                     "PressureSensor": PressureSensor,
-                     "CollisionSensor": CollisionSensor,
-                     "WorldNumSensor": WorldNumSensor,
-                     "BallLocationSensor": BallLocationSensor}
-
-=======
     _sensor_keys_ = {
         "RGBCamera": RGBCamera,
         "DistanceTask": DistanceTask,
         "LocationTask": LocationTask,
         "FollowTask": FollowTask,
         "AvoidTask": AvoidTask,
+        "CupGameTask": CupGameTask,
         "ViewportCapture": ViewportCapture,
         "OrientationSensor": OrientationSensor,
         "IMUSensor": IMUSensor,
@@ -530,10 +505,11 @@
         "RotationSensor": RotationSensor,
         "VelocitySensor": VelocitySensor,
         "PressureSensor": PressureSensor,
-        "CollisionSensor": CollisionSensor
+        "CollisionSensor": CollisionSensor,
+        "WorldNumSensor": WorldNumSensor,
+        "BallLocationSensor": BallLocationSensor
     }
-    
->>>>>>> e01175f4
+
     def get_config_json_string(self):
         """Gets the configuration dictionary as a string ready for transport
 
