--- conflicted
+++ resolved
@@ -163,7 +163,6 @@
     env._enqueue_command(command_to_send)
 
 
-<<<<<<< HEAD
 def _windows_check_process_alive(pid):
     import win32process
     import win32con
@@ -183,7 +182,8 @@
         return _linux_check_process_alive(pid)
     if os.name == "nt":
         return _windows_check_process_alive(pid)
-=======
+
+
 def log_paths():
     """Gets path for logs.
 
@@ -204,5 +204,4 @@
             )
         )
 
-    return paths
->>>>>>> 3ba8d3c5
+    return paths