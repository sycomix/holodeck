"""Helpful Utilities"""
import math
import os
import holodeck

from holodeck.command import DebugDrawCommand

from holodeck.command import DebugDrawCommand

try:
    unicode  # Python 2
except NameError:
    unicode = str  # Python 3


def get_holodeck_version():
    """Gets the current version of holodeck

    Returns:
        (:obj:`str`): the current version
    """
    return holodeck.__version__


def _get_holodeck_folder():
    if "HOLODECKPATH" in os.environ and os.environ["HOLODECKPATH"] != "":
        return os.environ["HOLODECKPATH"]

    if os.name == "posix":
        return os.path.expanduser("~/.local/share/holodeck")

    if os.name == "nt":
        return os.path.expanduser("~\\AppData\\Local\\holodeck")

    raise NotImplementedError("holodeck is only supported for Linux and Windows")


def get_holodeck_path():
    """Gets the path of the holodeck environment

    Returns:
        (:obj:`str`): path to the current holodeck environment
    """

    return os.path.join(_get_holodeck_folder(), get_holodeck_version())


def convert_unicode(value):
    """Resolves python 2 issue with json loading in unicode instead of string

    Args:
        value (:obj:`str`): Unicode value to be converted

    Returns:
        (:obj:`str`): Converted string

    """
    if isinstance(value, dict):
        return {
            convert_unicode(key): convert_unicode(value) for key, value in value.items()
        }

    if isinstance(value, list):
        return [convert_unicode(item) for item in value]

    if isinstance(value, unicode):
        return value.encode("utf-8")

    return value


def get_os_key():
    """Gets the key for the OS.

    Returns:
        :obj:`str`: ``Linux`` or ``Windows``. Throws ``NotImplementedError`` for other systems.
    """
    if os.name == "posix":
        return "Linux"
    if os.name == "nt":
        return "Windows"

    raise NotImplementedError("Holodeck is only supported for Linux and Windows")


def human_readable_size(size_bytes):
    """Gets a number of bytes as a human readable string.

    Args:
        size_bytes (:obj:`int`): The number of bytes to get as human readable.

    Returns:
        :obj:`str`: The number of bytes in a human readable form.
    """
    if size_bytes == 0:
        return "0B"
    size_name = ("B", "KB", "MB", "GB", "TB", "PB", "EB", "ZB", "YB")
    base = int(math.floor(math.log(size_bytes, 1024)))
    power = math.pow(1024, base)
    size = round(size_bytes / power, 2)
    return "%s %s" % (size, size_name[base])


def draw_line(env, start, end, color=None, thickness=10.0):
    """Draws a debug line in the world

    Args:
        env (:class:`~holodeck.environments.HolodeckEnvironment`): Environment to draw in.
        start (:obj:`list` of :obj:`float`): The start ``[x, y, z]`` location of the line.
            (see :ref:`coordinate-system`)
        end (:obj:`list` of :obj:`float`): The end ``[x, y, z]`` location of the line
        color (:obj:`list``): ``[r, g, b]`` color value
        thickness (:obj:`float`): thickness of the line
    """
    color = [255, 0, 0] if color is None else color
    command_to_send = DebugDrawCommand(0, start, end, color, thickness)
    env._enqueue_command(command_to_send)


def draw_arrow(env, start, end, color=None, thickness=10.0):
    """Draws a debug arrow in the world

    Args:
        env (:class:`~holodeck.environments.HolodeckEnvironment`): Environment to draw in.
        start (:obj:`list` of :obj:`float`): The start ``[x, y, z]`` location of the line.
            (see :ref:`coordinate-system`)
        end (:obj:`list` of :obj:`float`): The end ``[x, y, z]`` location of the arrow
        color (:obj:`list`): ``[r, g, b]`` color value
        thickness (:obj:`float`): thickness of the arrow
    """
    color = [255, 0, 0] if color is None else color
    command_to_send = DebugDrawCommand(1, start, end, color, thickness)
    env._enqueue_command(command_to_send)


def draw_box(env, center, extent, color=None, thickness=10.0):
    """Draws a debug box in the world

    Args:
        env (:class:`~holodeck.environments.HolodeckEnvironment`): Environment to draw in.
        center (:obj:`list` of :obj:`float`): The start ``[x, y, z]`` location of the box.
            (see :ref:`coordinate-system`)
        extent (:obj:`list` of :obj:`float`): The ``[x, y, z]`` extent of the box
        color (:obj:`list`): ``[r, g, b]`` color value
        thickness (:obj:`float`): thickness of the lines
    """
    color = [255, 0, 0] if color is None else color
    command_to_send = DebugDrawCommand(2, center, extent, color, thickness)
    env._enqueue_command(command_to_send)


def draw_point(env, loc, color=None, thickness=10.0):
    """Draws a debug point in the world

    Args:
        env (:class:`~holodeck.environments.HolodeckEnvironment`): Environment to draw in.
        loc (:obj:`list` of :obj:`float`): The ``[x, y, z]`` start of the box.
            (see :ref:`coordinate-system`)
        color (:obj:`list` of :obj:`float`): ``[r, g, b]`` color value
        thickness (:obj:`float`): thickness of the point
    """
    color = [255, 0, 0] if color is None else color
    command_to_send = DebugDrawCommand(3, loc, [0, 0, 0], color, thickness)
<<<<<<< HEAD
    env._enqueue_command(command_to_send)


def logs_path():
    """Gets path for logs.

    Returns:
        :obj:`str`: The file path of where the logs are located
    """

    if os.name == "nt":
        print(os.path.join(get_holodeck_path(), r'\worlds\DefaultWorlds\WindowsNoEditor\Holodeck\Saved\Logs'))
        return os.path.join(get_holodeck_path(), r'\worlds\DefaultWorlds\WindowsNoEditor\Holodeck\Saved\Logs')
    if os.name == "posix":
        print(os.path.join(get_holodeck_path(), r'/worlds/DefaultWorlds/LinuxNoEditor/Holodeck/Saved/Logs/'))
        return os.path.join(get_holodeck_path(), r'/worlds/DefaultWorlds/LinuxNoEditor/Holodeck/Saved/Logs/')
=======
    env._enqueue_command(command_to_send)
>>>>>>> 4d6404a2
<|MERGE_RESOLUTION|>--- conflicted
+++ resolved
@@ -2,8 +2,6 @@
 import math
 import os
 import holodeck
-
-from holodeck.command import DebugDrawCommand
 
 from holodeck.command import DebugDrawCommand
 
@@ -161,7 +159,6 @@
     """
     color = [255, 0, 0] if color is None else color
     command_to_send = DebugDrawCommand(3, loc, [0, 0, 0], color, thickness)
-<<<<<<< HEAD
     env._enqueue_command(command_to_send)
 
 
@@ -177,7 +174,4 @@
         return os.path.join(get_holodeck_path(), r'\worlds\DefaultWorlds\WindowsNoEditor\Holodeck\Saved\Logs')
     if os.name == "posix":
         print(os.path.join(get_holodeck_path(), r'/worlds/DefaultWorlds/LinuxNoEditor/Holodeck/Saved/Logs/'))
-        return os.path.join(get_holodeck_path(), r'/worlds/DefaultWorlds/LinuxNoEditor/Holodeck/Saved/Logs/')
-=======
-    env._enqueue_command(command_to_send)
->>>>>>> 4d6404a2
+        return os.path.join(get_holodeck_path(), r'/worlds/DefaultWorlds/LinuxNoEditor/Holodeck/Saved/Logs/')