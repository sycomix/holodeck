"""Helpful Utilities"""
import math
import os
import sys
from datetime import datetime
from glob import glob

import holodeck
from multiprocessing import Process, Event

from holodeck.command import DebugDrawCommand

try:
    unicode        # Python 2
except NameError:
    unicode = str  # Python 3


def get_holodeck_version():
    """Gets the current version of holodeck

    Returns:
        (:obj:`str`): the current version
    """
    return holodeck.__version__

def _get_holodeck_folder():
    if "HOLODECKPATH" in os.environ and os.environ["HOLODECKPATH"] != "":
        return os.environ["HOLODECKPATH"]

    if os.name == "posix":
        return os.path.expanduser("~/.local/share/holodeck")

    if os.name == "nt":
        return os.path.expanduser("~\\AppData\\Local\\holodeck")

    raise NotImplementedError("holodeck is only supported for Linux and Windows")

def get_holodeck_path():
    """Gets the path of the holodeck environment

    Returns:
        (:obj:`str`): path to the current holodeck environment
    """

    return os.path.join(_get_holodeck_folder(), get_holodeck_version())


def convert_unicode(value):
    """Resolves python 2 issue with json loading in unicode instead of string

    Args:
        value (:obj:`str`): Unicode value to be converted

    Returns:
        (:obj:`str`): Converted string

    """
    if isinstance(value, dict):
        return {convert_unicode(key): convert_unicode(value)
                for key, value in value.iteritems()}

    if isinstance(value, list):
        return [convert_unicode(item) for item in value]

    if isinstance(value, unicode):
        return value.encode('utf-8')

    return value


def get_os_key():
    """Gets the key for the OS.

    Returns:
        :obj:`str`: ``Linux`` or ``Windows``. Throws ``NotImplementedError`` for other systems.
    """
    if os.name == "posix":
        return "Linux"
    if os.name == "nt":
        return "Windows"

    raise NotImplementedError("Holodeck is only supported for Linux and Windows")


def human_readable_size(size_bytes):
    """Gets a number of bytes as a human readable string.

    Args:
        size_bytes (:obj:`int`): The number of bytes to get as human readable.

    Returns:
        :obj:`str`: The number of bytes in a human readable form.
    """
    if size_bytes == 0:
        return "0B"
    size_name = ("B", "KB", "MB", "GB", "TB", "PB", "EB", "ZB", "YB")
    base = int(math.floor(math.log(size_bytes, 1024)))
    power = math.pow(1024, base)
    size = round(size_bytes / power, 2)
    return "%s %s" % (size, size_name[base])


<<<<<<< HEAD
def is_testing_env():
    return "pytest" in sys.modules


def _count_files_matching_glob(glob_str):
    return len(glob(glob_str))


def _open_semaphore_files_posix():
    return _count_files_matching_glob("/dev/shm/sem.HOLODECK_SEMAPHORE*")


def _open_shared_memory_files_posix():
    return _count_files_matching_glob("/dev/shm/HOLODECK_MEM*")


def print_posix_shm_info():
    if os.name != "posix":
        return

    time_now = datetime.now().strftime("%X")
    semaphores_open = _open_semaphore_files_posix()
    shared_memory_files = _open_shared_memory_files_posix()
    print(
        f"{time_now}: {semaphores_open} sem file(s), "
        f"{shared_memory_files} shm file(s)"
    )
=======
def draw_line(env, start, end, color=None, thickness=10.0):
    """Draws a debug line in the world

    Args:
        env (:class:`~holodeck.environments.HolodeckEnvironment`): Environment to draw in.
        start (:obj:`list` of :obj:`float`): The start ``[x, y, z]`` location of the line.
            (see :ref:`coordinate-system`)
        end (:obj:`list` of :obj:`float`): The end ``[x, y, z]`` location of the line
        color (:obj:`list``): ``[r, g, b]`` color value
        thickness (:obj:`float`): thickness of the line
    """
    color = [255, 0, 0] if color is None else color
    command_to_send = DebugDrawCommand(0, start, end, color, thickness)
    env._enqueue_command(command_to_send)


def draw_arrow(env, start, end, color=None, thickness=10.0):
    """Draws a debug arrow in the world

    Args:
        env (:class:`~holodeck.environments.HolodeckEnvironment`): Environment to draw in.
        start (:obj:`list` of :obj:`float`): The start ``[x, y, z]`` location of the line.
            (see :ref:`coordinate-system`)
        end (:obj:`list` of :obj:`float`): The end ``[x, y, z]`` location of the arrow
        color (:obj:`list`): ``[r, g, b]`` color value
        thickness (:obj:`float`): thickness of the arrow
    """
    color = [255, 0, 0] if color is None else color
    command_to_send = DebugDrawCommand(1, start, end, color, thickness)
    env._enqueue_command(command_to_send)


def draw_box(env, center, extent, color=None, thickness=10.0):
    """Draws a debug box in the world

    Args:
        env (:class:`~holodeck.environments.HolodeckEnvironment`): Environment to draw in.
        center (:obj:`list` of :obj:`float`): The start ``[x, y, z]`` location of the box.
            (see :ref:`coordinate-system`)
        extent (:obj:`list` of :obj:`float`): The ``[x, y, z]`` extent of the box
        color (:obj:`list`): ``[r, g, b]`` color value
        thickness (:obj:`float`): thickness of the lines
    """
    color = [255, 0, 0] if color is None else color
    command_to_send = DebugDrawCommand(2, center, extent, color, thickness)
    env._enqueue_command(command_to_send)


def draw_point(env, loc, color=None, thickness=10.0):
    """Draws a debug point in the world

    Args:
        env (:class:`~holodeck.environments.HolodeckEnvironment`): Environment to draw in.
        loc (:obj:`list` of :obj:`float`): The ``[x, y, z]`` start of the box.
            (see :ref:`coordinate-system`)
        color (:obj:`list` of :obj:`float`): ``[r, g, b]`` color value
        thickness (:obj:`float`): thickness of the point
    """
    color = [255, 0, 0] if color is None else color
    command_to_send = DebugDrawCommand(3, loc, [0, 0, 0], color, thickness)
    env._enqueue_command(command_to_send)
>>>>>>> 8773c501
<|MERGE_RESOLUTION|>--- conflicted
+++ resolved
@@ -101,7 +101,6 @@
     return "%s %s" % (size, size_name[base])
 
 
-<<<<<<< HEAD
 def is_testing_env():
     return "pytest" in sys.modules
 
@@ -129,7 +128,8 @@
         f"{time_now}: {semaphores_open} sem file(s), "
         f"{shared_memory_files} shm file(s)"
     )
-=======
+
+
 def draw_line(env, start, end, color=None, thickness=10.0):
     """Draws a debug line in the world
 
@@ -190,5 +190,4 @@
     """
     color = [255, 0, 0] if color is None else color
     command_to_send = DebugDrawCommand(3, loc, [0, 0, 0], color, thickness)
-    env._enqueue_command(command_to_send)
->>>>>>> 8773c501
+    env._enqueue_command(command_to_send)