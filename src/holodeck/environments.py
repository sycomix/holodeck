"""Module containing the environment interface for Holodeck.
An environment contains all elements required to communicate with a world binary or HolodeckCore
editor.

It specifies an environment, which contains a number of agents, and the interface for communicating
with the agents.
"""
import atexit
import os
import random
import signal
import subprocess
import sys

import numpy as np

from holodeck.command import (
    CommandCenter,
    SpawnAgentCommand,
    TeleportCameraCommand,
    RenderViewportCommand,
    RenderQualityCommand,
    CustomCommand,
)

from holodeck.exceptions import HolodeckException
from holodeck.holodeckclient import HolodeckClient
from holodeck.agents import AgentDefinition, SensorDefinition, AgentFactory
from holodeck.weather import WeatherController


class HolodeckEnvironment:
    """Proxy for communicating with a Holodeck world

    Instantiate this object using :meth:`holodeck.holodeck.make`.

    Args:
        agent_definitions (:obj:`list` of :class:`AgentDefinition`):
            Which agents are already in the environment

        binary_path (:obj:`str`, optional):
            The path to the binary to load the world from. Defaults to None.

        window_size ((:obj:`int`,:obj:`int`)):
            height, width of the window to open

        start_world (:obj:`bool`, optional):
            Whether to load a binary or not. Defaults to True.

        uuid (:obj:`str`):
            A unique identifier, used when running multiple instances of holodeck. Defaults to "".

        gl_version (:obj:`int`, optional):
            The version of OpenGL to use for Linux. Defaults to 4.

        verbose (:obj:`bool`):
            If engine log output should be printed to stdout

        pre_start_steps (:obj:`int`):
            Number of ticks to call after initializing the world, allows the level to
            load and settle.

        show_viewport (:obj:`bool`, optional):
            If the viewport should be shown (Linux only) Defaults to True.

        ticks_per_sec (:obj:`int`, optional):
            Number of frame ticks per unreal second. Defaults to 30.

        copy_state (:obj:`bool`, optional):
            If the state should be copied or returned as a reference. Defaults to True.

        scenario (:obj:`dict`):
            The scenario that is to be loaded. See :ref:`scenario-files` for the schema.

        max_ticks (:obj: `int`, optional):
            The number of ticks to be run before returning to the terminal and cancels the tick function

    """

    def __init__(
        self,
        agent_definitions=None,
        binary_path=None,
        window_size=None,
        start_world=True,
        uuid="",
        gl_version=4,
        verbose=False,
        pre_start_steps=2,
        show_viewport=True,
        ticks_per_sec=30,
        copy_state=True,
        scenario=None,
        max_ticks=sys.maxsize,
    ):

        if agent_definitions is None:
            agent_definitions = []

        # Initialize variables

        if window_size is None:
            # Check if it has been configured in the scenario
            if scenario is not None and "window_height" in scenario:
                self._window_size = scenario["window_height"], scenario["window_width"]
            else:
                # Default resolution
                self._window_size = 720, 1280
        else:
            self._window_size = window_size

        self._uuid = uuid
        self._pre_start_steps = pre_start_steps
        self._copy_state = copy_state
        self._ticks_per_sec = ticks_per_sec
        self._scenario = scenario
        self._initial_agent_defs = agent_definitions
        self._spawned_agent_defs = []
        self._total_ticks = 0
        self._max_ticks = max_ticks

        # Start world based on OS
        if start_world:
            world_key = self._scenario["world"]
            if os.name == "posix":
                self.__linux_start_process__(
                    binary_path,
                    world_key,
                    gl_version,
                    verbose=verbose,
                    show_viewport=show_viewport,
                )
            elif os.name == "nt":
                self.__windows_start_process__(binary_path, world_key, verbose=verbose)
            else:
                raise HolodeckException("Unknown platform: " + os.name)

        # Initialize Client
        self._client = HolodeckClient(self._uuid, start_world)
        self._command_center = CommandCenter(self._client)
        self._client.command_center = self._command_center
        self._reset_ptr = self._client.malloc("RESET", [1], np.bool)
        self._reset_ptr[0] = False

        # Initialize environment controller
        self.weather = WeatherController(self.send_world_command)

        # Set up agents already in the world
        self.agents = dict()
        self._state_dict = dict()
        self._agent = None

        # Set the default state function
        self.num_agents = len(self.agents)

        if self.num_agents == 1:
            self._default_state_fn = self._get_single_state
        else:
            self._default_state_fn = self._get_full_state

        self._acquire_catch_crash()

        if os.name == "posix" and not show_viewport:
            self.should_render_viewport(False)

        # Flag indicates if the user has called .reset() before .tick() and .step()
        self._initial_reset = False
        self.reset()

        # System event handlers for graceful exit. We may only need to handle
        # SIGHUB, but I'm being a little paranoid
        if os.name == "posix":
            signal.signal(signal.SIGHUP, self.graceful_exit)
        signal.signal(signal.SIGTERM, self.graceful_exit)
        signal.signal(signal.SIGINT, self.graceful_exit)

    def clean_up_resources(self):
        """Frees up references to mapped memory files."""
        self._command_center.clean_up_resources()
        if hasattr(self, "_reset_ptr"):
            del self._reset_ptr
        for key in list(self.agents.keys()):
            self.agents[key].clean_up_resources()
            del self.agents[key]

    def graceful_exit(self, _signum, _frame):
        """Signal handler to gracefully exit the script"""
        self.__on_exit__()
        sys.exit()

    @property
    def action_space(self):
        """Gives the action space for the main agent.

        Returns:
            :class:`~holodeck.spaces.ActionSpace`: The action space for the main agent.
        """
        return self._agent.action_space

    def info(self):
        """Returns a string with specific information about the environment.
        This information includes which agents are in the environment and which sensors they have.

        Returns:
            :obj:`str`: Information in a string format.
        """
        result = list()
        result.append("Agents:\n")
        for agent_name in self.agents:
            agent = self.agents[agent_name]
            result.append("\tName: ")
            result.append(agent.name)
            result.append("\n\tType: ")
            result.append(type(agent).__name__)
            result.append("\n\t")
            result.append("Sensors:\n")
            for _, sensor in agent.sensors.items():
                result.append("\t\t")
                result.append(sensor.name)
                result.append("\n")
        return "".join(result)

    def _load_scenario(self):
        """Loads the scenario defined in self._scenario_key.

        Instantiates agents, sensors, and weather.

        If no scenario is defined, does nothing.
        """
        if self._scenario is None:
            return

        for agent in self._scenario["agents"]:
            sensors = []
            for sensor in agent["sensors"]:
                if "sensor_type" not in sensor:
                    raise HolodeckException(
                        "Sensor for agent {} is missing required key "
                        "'sensor_type'".format(agent["agent_name"])
                    )

                # Default values for a sensor
                sensor_config = {
                    "location": [0, 0, 0],
                    "rotation": [0, 0, 0],
                    "socket": "",
                    "configuration": None,
                    "sensor_name": sensor["sensor_type"],
                    "existing": False,
                }
                # Overwrite the default values with what is defined in the scenario config
                sensor_config.update(sensor)

                sensors.append(
                    SensorDefinition(
                        agent["agent_name"],
                        agent["agent_type"],
                        sensor_config["sensor_name"],
                        sensor_config["sensor_type"],
                        socket=sensor_config["socket"],
                        location=sensor_config["location"],
                        rotation=sensor_config["rotation"],
                        config=sensor_config["configuration"],
                    )
                )
            # Default values for an agent
            agent_config = {
                "location": [0, 0, 0],
                "rotation": [0, 0, 0],
                "agent_name": agent["agent_type"],
                "existing": False,
                "location_randomization": [0, 0, 0],
                "rotation_randomization": [0, 0, 0],
            }

            agent_config.update(agent)
            is_main_agent = False

            if "main_agent" in self._scenario:
                is_main_agent = self._scenario["main_agent"] == agent["agent_name"]

            agent_location = agent_config["location"]
            agent_rotation = agent_config["rotation"]

            # Randomize the agent start location
            d_x = agent_config["location_randomization"][0]
            d_y = agent_config["location_randomization"][1]
            d_z = agent_config["location_randomization"][2]

            agent_location[0] += random.uniform(-d_x, d_x)
            agent_location[1] += random.uniform(-d_y, d_y)
            agent_location[2] += random.uniform(-d_z, d_z)

            # Randomize the agent rotation
            d_pitch = agent_config["rotation_randomization"][0]
            d_roll = agent_config["rotation_randomization"][1]
            d_yaw = agent_config["rotation_randomization"][1]

            agent_rotation[0] += random.uniform(-d_pitch, d_pitch)
            agent_rotation[1] += random.uniform(-d_roll, d_roll)
            agent_rotation[2] += random.uniform(-d_yaw, d_yaw)

            agent_def = AgentDefinition(
                agent_config["agent_name"],
                agent_config["agent_type"],
                starting_loc=agent_location,
                starting_rot=agent_rotation,
                sensors=sensors,
                existing=agent_config["existing"],
                is_main_agent=is_main_agent,
            )

            self.add_agent(agent_def, is_main_agent)
            self.agents[agent["agent_name"]].set_control_scheme(agent["control_scheme"])
            self._spawned_agent_defs.append(agent_def)

        if "weather" in self._scenario:
            weather = self._scenario["weather"]
            if "hour" in weather:
                self.weather.set_day_time(weather["hour"])
            if "type" in weather:
                self.weather.set_weather(weather["type"])
            if "fog_density" in weather:
                self.weather.set_fog_density(weather["fog_density"])
            if "day_cycle_length" in weather:
                day_cycle_length = weather["day_cycle_length"]
                self.weather.start_day_cycle(day_cycle_length)

        if "props" in self._scenario:
            props = self._scenario["props"]
            for prop in props:
                # prop default values
                to_spawn = {
                    "location": [0, 0, 0],
                    "rotation": [0, 0, 0],
                    "scale": 1,
                    "sim_physics": False,
                    "material": "",
                    "tag": "",
                }
                to_spawn.update(prop)
                self.spawn_prop(
                    to_spawn["type"],
                    to_spawn["location"],
                    to_spawn["rotation"],
                    to_spawn["scale"],
                    to_spawn["sim_physics"],
                    to_spawn["material"],
                    to_spawn["tag"],
                )

    def reset(self):
        """Resets the environment, and returns the state.
        If it is a single agent environment, it returns that state for that agent. Otherwise, it
        returns a dict from agent name to state.

        Returns (tuple or dict):
            For single agent environment, returns the same as `step`.

            For multi-agent environment, returns the same as `tick`.
        """
        # Reset level
        self._initial_reset = True
        self._reset_ptr[0] = True
        for agent in self.agents.values():
            agent.clear_action()
        self._total_ticks -= 4  # This is so these 3 ticks don't hit the max_ticks threshold so the program successfully resets
        self.tick()  # Must tick once to send reset before sending spawning commands
        self.tick()  # Bad fix to potential race condition. See issue BYU-PCCL/holodeck#224
        self.tick()
        self._total_ticks = (
            -1 - self._pre_start_steps
        )  # Not sure why -1, but makes sure to only count user ticks
        # Clear command queue
        if self._command_center.queue_size > 0:
            print(
                "Warning: Reset called before all commands could be sent. Discarding",
                self._command_center.queue_size,
                "commands.",
            )
        self._command_center.clear()

        # Load agents
        self._spawned_agent_defs = []
        self.agents = dict()
        self._state_dict = dict()
        for agent_def in self._initial_agent_defs:
            self.add_agent(agent_def, agent_def.is_main_agent)

        self._load_scenario()

        self.num_agents = len(self.agents)

        if self.num_agents == 1:
            self._default_state_fn = self._get_single_state
        else:
            self._default_state_fn = self._get_full_state

        for _ in range(self._pre_start_steps + 1):
            self.tick()

        return self._default_state_fn()

    def step(self, action, ticks=1):
        """Supplies an action to the main agent and tells the environment to tick once.
        Primary mode of interaction for single agent environments.

        Args:
            action (:obj:`np.ndarray`): An action for the main agent to carry out on the next tick.
            ticks (:obj:`int`): Number of times to step the environment with this action.
                If ticks > 1, this function returns the last state generated.

        Returns:
            (:obj:`dict`, :obj:`float`, :obj:`bool`, info): A 4tuple:
                - State: Dictionary from sensor enum
                    (see :class:`~holodeck.sensors.HolodeckSensor`) to :obj:`np.ndarray`.
                - Reward (:obj:`float`): Reward returned by the environment.
                - Terminal: The bool terminal signal returned by the environment.
                - Info: Any additional info, depending on the world. Defaults to None.
        """
        if not self._initial_reset:
            raise HolodeckException("You must call .reset() before .step()")

        last_state = None

        for _ in range(ticks):
            if self._agent is not None:
                self._agent.act(action)

            self._command_center.handle_buffer()
            self._client.release()
            self._acquire_catch_crash()

            reward, terminal = self._get_reward_terminal()
            last_state = self._default_state_fn(), reward, terminal, None
            self.check_max_tick()

        return last_state

    def act(self, agent_name, action):
        """Supplies an action to a particular agent, but doesn't tick the environment.
           Primary mode of interaction for multi-agent environments. After all agent commands are
           supplied, they can be applied with a call to `tick`.

        Args:
            agent_name (:obj:`str`): The name of the agent to supply an action for.
            action (:obj:`np.ndarray` or :obj:`list`): The action to apply to the agent. This
                action will be applied every time `tick` is called, until a new action is supplied
                with another call to act.
        """
        self.agents[agent_name].act(action)

    def get_joint_constraints(self, agent_name, joint_name):
        """Returns the corresponding swing1, swing2 and twist limit values for the
                specified agent and joint. Will return None if the joint does not
                exist for the agent.

        Returns:
            (:obj )
        """
        return self.agents[agent_name].get_joint_constraints(joint_name)

    def tick(self, num_ticks=1):
        """Ticks the environment once. Normally used for multi-agent environments.
        Args:
            num_ticks (:obj:`int`): Number of ticks to perform. Defaults to 1.
        Returns:
            :obj:`dict`: A dictionary from agent name to its full state. The full state is another
                dictionary from :obj:`holodeck.sensors.Sensors` enum to np.ndarray, containing the
                sensors information for each sensor. The sensors always include the reward and
                terminal sensors.

                Will return the state from the last tick executed.
        """
        if not self._initial_reset:
            raise HolodeckException("You must call .reset() before .tick()")

        state = None

        for _ in range(num_ticks):
            self._command_center.handle_buffer()

            self._client.release()
            self._acquire_catch_crash()
            state = self._default_state_fn()
            self.check_max_tick()

        return state

<<<<<<< HEAD
    def _acquire_catch_crash(self):
        pid = self._world_process.pid if hasattr(self, "_world_process") else None
        try:
            self._client.acquire()
        except TimeoutError:
            raise HolodeckException(
                "Timed out waiting for engine process to release semaphore. Is it frozen?"
                if pid and check_process_alive(pid)
                else "Engine process exited while attempting to acquire semaphore"
=======
    def check_max_tick(self):
        """Increments tick counter '_total_ticks' and throws a
        HolodeckException if the _max_ticks limit has been met.
        """
        self._total_ticks += 1
        if self._total_ticks == self._max_ticks:
            raise HolodeckException(
                "The designated tick limit has been reached: {} tick(s)".format(
                    self._total_ticks
                )
>>>>>>> 3ba8d3c5
            )

    def _enqueue_command(self, command_to_send):
        self._command_center.enqueue_command(command_to_send)

    def add_agent(self, agent_def, is_main_agent=False):
        """Add an agent in the world.

        It will be spawn when :meth:`tick` or :meth:`step` is called next.

        The agent won't be able to be used until the next frame.

        Args:
            agent_def (:class:`~holodeck.agents.AgentDefinition`): The definition of the agent to
            spawn.
        """
        if agent_def.name in self.agents:
            raise HolodeckException("Error. Duplicate agent name. ")

        self.agents[agent_def.name] = AgentFactory.build_agent(self._client, agent_def)
        self._state_dict[agent_def.name] = self.agents[agent_def.name].agent_state_dict

        if not agent_def.existing:
            command_to_send = SpawnAgentCommand(
                location=agent_def.starting_loc,
                rotation=agent_def.starting_rot,
                name=agent_def.name,
                agent_type=agent_def.type.agent_type,
                is_main_agent=agent_def.is_main_agent,
            )

            self._client.command_center.enqueue_command(command_to_send)
        self.agents[agent_def.name].add_sensors(agent_def.sensors)
        if is_main_agent:
            self._agent = self.agents[agent_def.name]

    def get_main_agent(self):
        """Returns the main agent in the environment"""
        return self._agent

    def spawn_prop(
        self,
        prop_type,
        location=None,
        rotation=None,
        scale=1,
        sim_physics=False,
        material="",
        tag="",
    ):
        """Spawns a basic prop object in the world like a box or sphere.

        Prop will not persist after environment reset.

        Args:
            prop_type (:obj:`string`):
                The type of prop to spawn. Can be ``box``, ``sphere``, ``cylinder``, or ``cone``.

            location (:obj:`list` of :obj:`float`):
                The ``[x, y, z]`` location of the prop.

            rotation (:obj:`list` of :obj:`float`):
                The ``[roll, pitch, yaw]`` rotation of the prop.

            scale (:obj:`list` of :obj:`float`) or (:obj:`float`):
                The ``[x, y, z]`` scalars to the prop size, where the default size is 1 meter.
                If given a single float value, then every dimension will be scaled to that value.

            sim_physics (:obj:`boolean`):
                Whether the object is mobile and is affected by gravity.

            material (:obj:`string`):
                The type of material (texture) to apply to the prop. Can be ``white``, ``gold``,
                ``cobblestone``, ``brick``, ``wood``, ``grass``, ``steel``, or ``black``. If left
                empty, the prop will have the a simple checkered gray material.

            tag (:obj:`string`):
                The tag to apply to the prop. Useful for task references, like the
                :ref:`location-task`.
        """
        location = [0, 0, 0] if location is None else location
        rotation = [0, 0, 0] if rotation is None else rotation
        # if the given scale is an single value, then scale every dimension to that value
        if not isinstance(scale, list):
            scale = [scale, scale, scale]
        sim_physics = 1 if sim_physics else 0

        prop_type = prop_type.lower()
        material = material.lower()

        available_props = ["box", "sphere", "cylinder", "cone"]
        available_materials = [
            "white",
            "gold",
            "cobblestone",
            "brick",
            "wood",
            "grass",
            "steel",
            "black",
        ]

        if prop_type not in available_props:
            raise HolodeckException(
                "{} not an available prop. Available prop types: {}".format(
                    prop_type, available_props
                )
            )
        if material not in available_materials and material != "":
            raise HolodeckException(
                "{} not an available material. Available material types: {}".format(
                    material, available_materials
                )
            )

        self.send_world_command(
            "SpawnProp",
            num_params=[location, rotation, scale, sim_physics],
            string_params=[prop_type, material, tag],
        )

    def move_viewport(self, location, rotation):
        """Teleport the camera to the given location

        By the next tick, the camera's location and rotation will be updated

        Args:
            location (:obj:`list` of :obj:`float`): The ``[x, y, z]`` location to give the camera
                (see :ref:`coordinate-system`)
            rotation (:obj:`list` of :obj:`float`): The ``[roll, pitch, yaw]`` rotation to give
                the camera (see :ref:`rotations`)

        """
        # test_viewport_capture_after_teleport
        self._enqueue_command(TeleportCameraCommand(location, rotation))

    def should_render_viewport(self, render_viewport):
        """Controls whether the viewport is rendered or not

        Args:
            render_viewport (:obj:`boolean`): If the viewport should be rendered
        """
        self._enqueue_command(RenderViewportCommand(render_viewport))

    def set_render_quality(self, render_quality):
        """Adjusts the rendering quality of Holodeck.

        Args:
            render_quality (:obj:`int`): An integer between 0 = Low Quality and 3 = Epic quality.
        """
        self._enqueue_command(RenderQualityCommand(render_quality))

    def set_control_scheme(self, agent_name, control_scheme):
        """Set the control scheme for a specific agent.

        Args:
            agent_name (:obj:`str`): The name of the agent to set the control scheme for.
            control_scheme (:obj:`int`): A control scheme value
                (see :class:`~holodeck.agents.ControlSchemes`)
        """
        if agent_name not in self.agents:
            print("No such agent %s" % agent_name)
        else:
            self.agents[agent_name].set_control_scheme(control_scheme)

    def send_world_command(self, name, num_params=None, string_params=None):
        """Send a world command.

        A world command sends an arbitrary command that may only exist in a specific world or
        package. It is given a name and any amount of string and number parameters that allow it to
        alter the state of the world.

        If a command is sent that does not exist in the world, the environment will exit.

        Args:
            name (:obj:`str`): The name of the command, ex "OpenDoor"
            num_params (obj:`list` of :obj:`int`): List of arbitrary number parameters
            string_params (obj:`list` of :obj:`string`): List of arbitrary string parameters
        """
        num_params = [] if num_params is None else num_params
        string_params = [] if string_params is None else string_params

        command_to_send = CustomCommand(name, num_params, string_params)
        self._enqueue_command(command_to_send)

    def __linux_start_process__(
        self, binary_path, task_key, gl_version, verbose, show_viewport=True
    ):
        import posix_ipc

        out_stream = sys.stdout if verbose else open(os.devnull, "w")
        loading_semaphore = posix_ipc.Semaphore(
            "/HOLODECK_LOADING_SEM" + self._uuid,
            os.O_CREAT | os.O_EXCL,
            initial_value=0,
        )
        # Copy the environment variables and remove the DISPLAY variable to hide viewport
        # https://answers.unrealengine.com/questions/815764/in-the-release-notes-it-says-the-engine-can-now-cr.html?sort=oldest
        environment = dict(os.environ.copy())
        if not show_viewport and "DISPLAY" in environment:
            del environment["DISPLAY"]
        self._world_process = subprocess.Popen(
            [
                binary_path,
                task_key,
                "-HolodeckOn",
                "-opengl" + str(gl_version),
                "-LOG=HolodeckLog.txt",
                "-ForceRes",
                "-ResX=" + str(self._window_size[1]),
                "-ResY=" + str(self._window_size[0]),
                "--HolodeckUUID=" + self._uuid,
                "-TicksPerSec=" + str(self._ticks_per_sec),
            ],
            stdout=out_stream,
            stderr=out_stream,
            env=environment,
        )

        atexit.register(self.__on_exit__)

        try:
            loading_semaphore.acquire(10)
        except posix_ipc.BusyError:
            raise HolodeckException(
                "Timed out waiting for binary to load. Ensure that holodeck is "
                "not being run with root privileges."
            )
        loading_semaphore.unlink()
        loading_semaphore.close()

    def __windows_start_process__(self, binary_path, task_key, verbose):
        import win32event

        out_stream = sys.stdout if verbose else open(os.devnull, "w")
        loading_semaphore = win32event.CreateSemaphore(
            None, 0, 1, "Global\\HOLODECK_LOADING_SEM" + self._uuid
        )
        self._world_process = subprocess.Popen(
            [
                binary_path,
                task_key,
                "-HolodeckOn",
                "-LOG=HolodeckLog.txt",
                "-ForceRes",
                "-ResX=" + str(self._window_size[1]),
                "-ResY=" + str(self._window_size[0]),
                "-TicksPerSec=" + str(self._ticks_per_sec),
                "--HolodeckUUID=" + self._uuid,
            ],
            stdout=out_stream,
            stderr=out_stream,
        )

        atexit.register(self.__on_exit__)
        response = win32event.WaitForSingleObject(
            loading_semaphore, 100000
        )  # 100 second timeout
        if response == win32event.WAIT_TIMEOUT:
            raise HolodeckException("Timed out waiting for binary to load")

    def __on_exit__(self):
        if hasattr(self, "_exited"):
            return

        self.clean_up_resources()

        if hasattr(self, "_client"):
            self._client.unlink()

        if hasattr(self, "_world_process"):
            self._world_process.kill()
            self._world_process.wait(5)

        self._exited = True

    # Context manager APIs, allows `with` statement to be used
    def __enter__(self):
        return self

    def __exit__(self, exc_type, exc_value, traceback):
        # TODO: Suppress exceptions?
        self.__on_exit__()

    def _get_single_state(self):

        if self._agent is not None:
            return (
                self._create_copy(self._state_dict[self._agent.name])
                if self._copy_state
                else self._state_dict[self._agent.name]
            )

        return self._get_full_state()

    def _get_full_state(self):
        return (
            self._create_copy(self._state_dict)
            if self._copy_state
            else self._state_dict
        )

    def _get_reward_terminal(self):
        reward = None
        terminal = None
        if self._agent is not None:
            for sensor in self._state_dict[self._agent.name]:
                if "Task" in sensor:
                    reward = self._state_dict[self._agent.name][sensor][0]
                    terminal = self._state_dict[self._agent.name][sensor][1] == 1
        return reward, terminal

    def _create_copy(self, obj):
        if isinstance(obj, dict):  # Deep copy dictionary
            copy = dict()
            for k, v in obj.items():
                if isinstance(v, dict):
                    copy[k] = self._create_copy(v)
                else:
                    copy[k] = np.copy(v)
            return copy
        return None  # Not implemented for other types<|MERGE_RESOLUTION|>--- conflicted
+++ resolved
@@ -487,7 +487,18 @@
 
         return state
 
-<<<<<<< HEAD
+    def check_max_tick(self):
+        """Increments tick counter '_total_ticks' and throws a
+        HolodeckException if the _max_ticks limit has been met.
+        """
+        self._total_ticks += 1
+        if self._total_ticks == self._max_ticks:
+            raise HolodeckException(
+                "The designated tick limit has been reached: {} tick(s)".format(
+                    self._total_ticks
+                )
+            )
+    
     def _acquire_catch_crash(self):
         pid = self._world_process.pid if hasattr(self, "_world_process") else None
         try:
@@ -497,19 +508,6 @@
                 "Timed out waiting for engine process to release semaphore. Is it frozen?"
                 if pid and check_process_alive(pid)
                 else "Engine process exited while attempting to acquire semaphore"
-=======
-    def check_max_tick(self):
-        """Increments tick counter '_total_ticks' and throws a
-        HolodeckException if the _max_ticks limit has been met.
-        """
-        self._total_ticks += 1
-        if self._total_ticks == self._max_ticks:
-            raise HolodeckException(
-                "The designated tick limit has been reached: {} tick(s)".format(
-                    self._total_ticks
-                )
->>>>>>> 3ba8d3c5
-            )
 
     def _enqueue_command(self, command_to_send):
         self._command_center.enqueue_command(command_to_send)
