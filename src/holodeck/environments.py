"""Module containing the environment interface for Holodeck.
An environment contains all elements required to communicate with a world binary or HolodeckCore
editor.

It specifies an environment, which contains a number of agents, and the interface for communicating
with the agents.
"""
import atexit
import os
import subprocess
import sys

import numpy as np

from holodeck.command import CommandCenter, SpawnAgentCommand, RGBCameraRateCommand, \
                             TeleportCameraCommand, RenderViewportCommand, RenderQualityCommand, \
                             SetSensorEnabledCommand, CustomCommand, DebugDrawCommand

from holodeck.exceptions import HolodeckException
from holodeck.holodeckclient import HolodeckClient
from holodeck.agents import AgentDefinition, SensorDefinition, AgentFactory

class HolodeckEnvironment:
    """Proxy for communicating with a Holodeck world

    Instantiate this object using :meth:`holodeck.holodeck.make`.

    Args:
        agent_definitions (:obj:`list` of :class:`AgentDefinition`):
            Which agents are already in the environment

        binary_path (:obj:`str`, optional):
            The path to the binary to load the world from. Defaults to None.

        window_size ((:obj:`int`,:obj:`int`)):
            height, width of the window to open

        start_world (:obj:`bool`, optional):
            Whether to load a binary or not. Defaults to True.

        uuid (:obj:`str`):
            A unique identifier, used when running multiple instances of holodeck. Defaults to "".

        gl_version (:obj:`int`, optional):
            The version of OpenGL to use for Linux. Defaults to 4.

        verbose (:obj:`bool`):
            If engine log output should be printed to stdout

        pre_start_steps (:obj:`int`):
            Number of ticks to call after initializing the world, allows the level to load and settle.

        show_viewport (:obj:`bool`, optional):
            If the viewport should be shown (Linux only) Defaults to True.

        ticks_per_sec (:obj:`int`, optional):
            Number of frame ticks per unreal second. Defaults to 30.

        copy_state (:obj:`bool`, optional):
            If the state should be copied or returned as a reference. Defaults to True.

        scenario (:obj:`dict`):
            The scenario that is to be loaded. See :ref:`scenario-files` for the schema.

    """

    def __init__(self, agent_definitions=None, binary_path=None, window_size=None,
                 start_world=True, uuid="", gl_version=4, verbose=False, pre_start_steps=2,
                 show_viewport=True, ticks_per_sec=30, copy_state=True, scenario=None):

        if agent_definitions is None:
            agent_definitions = []

        # Initialize variables

        if window_size is None:
            # Check if it has been configured in the scenario
                if scenario is not None and "window_height" in scenario:
                    self._window_size = scenario["window_height"], scenario["window_width"]
                else:
                    # Default resolution
                    self._window_size = 720, 1280
        else:
            self._window_size = window_size
        
        self._uuid = uuid
        self._pre_start_steps = pre_start_steps
        self._copy_state = copy_state
        self._ticks_per_sec = ticks_per_sec
        self._scenario = scenario
        self._initial_agent_defs = agent_definitions
        self._spawned_agent_defs = []

        # Start world based on OS
        if start_world:
            world_key = self._scenario["world"]
            if os.name == "posix":
                self.__linux_start_process__(binary_path, world_key, gl_version, verbose=verbose,
                                             show_viewport=show_viewport)
            elif os.name == "nt":
                self.__windows_start_process__(binary_path, world_key, verbose=verbose)
            else:
                raise HolodeckException("Unknown platform: " + os.name)

        # Initialize Client
        self._client = HolodeckClient(self._uuid, start_world)
        self._command_center = CommandCenter(self._client)
        self._client.command_center = self._command_center
        self._reset_ptr = self._client.malloc("RESET", [1], np.bool)
        self._reset_ptr[0] = False

        # Set up agents already in the world
        self.agents = dict()
        self._state_dict = dict()
        self._agent = None

        # Set the default state function
        self.num_agents = len(self.agents)

        if self.num_agents == 1:
            self._default_state_fn = self._get_single_state
        else:
            self._default_state_fn = self._get_full_state

        self._client.acquire()

        if os.name == "posix" and show_viewport == False:
            self.should_render_viewport(False)
        
        # Flag indicates if the user has called .reset() before .tick() and .step()
        self._initial_reset = False
        self.reset()

    @property
    def action_space(self):
        """Gives the action space for the main agent.

        Returns:
            :class:`~holodeck.spaces.ActionSpace`: The action space for the main agent.
        """
        return self._agent.action_space

    def info(self):
        """Returns a string with specific information about the environment.
        This information includes which agents are in the environment and which sensors they have.

        Returns:
            :obj:`str`: Information in a string format.
        """
        result = list()
        result.append("Agents:\n")
        for agent_name in self.agents:
            agent = self.agents[agent_name]
            result.append("\tName: ")
            result.append(agent.name)
            result.append("\n\tType: ")
            result.append(type(agent).__name__)
            result.append("\n\t")
            result.append("Sensors:\n")
            for _, sensor in agent.sensors.items():
                result.append("\t\t")
                result.append(sensor.name)
                result.append("\n")
        return "".join(result)

    def _load_scenario(self):
        """Loads the scenario defined in self._scenario_key.

        Instantiates all agents and sensors.

        If no scenario is defined, does nothing.
        """
        if self._scenario is None:
            return

        for agent in self._scenario['agents']:
            sensors = []
            for sensor in agent['sensors']:
                if 'sensor_type' not in sensor:
                    raise HolodeckException(
                        "Sensor for agent {} is missing required key "
                        "'sensor_type'".format(agent['agent_name']))

                # Default values for a sensor
                sensor_config = {
                    'location': [0, 0, 0],
                    'rotation': [0, 0, 0],
                    'socket': "",
<<<<<<< HEAD
                    'configuration': None,
                    'sensor_name': sensor['sensor_type']
=======
                    'configuration': {},
                    'sensor_name': sensor['sensor_type'],
                    'existing': False
>>>>>>> 1735fd8b
                }
                # Overwrite the default values with what is defined in the scenario config
                sensor_config.update(sensor)

                sensors.append(SensorDefinition(agent['agent_name'],
                                                agent['agent_type'],
                                                sensor_config['sensor_name'],
                                                sensor_config['sensor_type'],
                                                socket=sensor_config['socket'],
                                                location=sensor_config['location'],
                                                rotation=sensor_config['rotation'],
                                                config=sensor_config['configuration']))
            # Default values for an agent
            agent_config = {
                'location': [0, 0, 0],
                'rotation': [0, 0, 0],
                'agent_name': agent['agent_type'],
                'existing': False
            }

            agent_config.update(agent)
            agent_def = AgentDefinition(agent_config['agent_name'], agent_config['agent_type'],
                                        starting_loc=agent_config["location"],
                                        starting_rot=agent_config["rotation"],
                                        sensors=sensors, 
                                        existing=agent_config["existing"])

            is_main_agent = False
            if "main_agent" in self._scenario:
                is_main_agent = self._scenario["main_agent"] == agent["agent_name"]

            self.add_agent(agent_def, is_main_agent)
            self.agents[agent['agent_name']].set_control_scheme(agent['control_scheme'])
            self._spawned_agent_defs.append(agent_def)

    def reset(self):
        """Resets the environment, and returns the state.
        If it is a single agent environment, it returns that state for that agent. Otherwise, it
        returns a dict from agent name to state.

        Returns (tuple or dict):
            For single agent environment, returns the same as `step`.

            For multi-agent environment, returns the same as `tick`.
        """
        # Reset level
        self._initial_reset = True
        self._reset_ptr[0] = True
        for agent in self.agents.values():
            agent.clear_action()
        self.tick()  # Must tick once to send reset before sending spawning commands
        self.tick()  # Bad fix to potential race condition. See issue BYU-PCCL/holodeck#224
        self.tick()
        # Clear command queue
        if self._command_center.queue_size > 0:
            print("Warning: Reset called before all commands could be sent. Discarding",
                  self._command_center.queue_size, "commands.")
        self._command_center.clear()

        # Load agents
        self._spawned_agent_defs = []
        self.agents = dict()
        self._state_dict = dict()
        for agent_def in self._initial_agent_defs:
            self.add_agent(agent_def)

        self._load_scenario()

        self.num_agents = len(self.agents)

        if self.num_agents == 1:
            self._default_state_fn = self._get_single_state
        else:
            self._default_state_fn = self._get_full_state

        for _ in range(self._pre_start_steps + 1):
            self.tick()

        return self._default_state_fn()

    def step(self, action, ticks=1):
        """Supplies an action to the main agent and tells the environment to tick once.
        Primary mode of interaction for single agent environments.

        Args:
            action (:obj:`np.ndarray`): An action for the main agent to carry out on the next tick.
            ticks (:obj:`int`): Number of times to step the environment wiht this action.
                If ticks > 1, this function returns the last state generated.

        Returns:
            (:obj:`dict`, :obj:`float`, :obj:`bool`, info): A 4tuple:
                - State: Dictionary from sensor enum
                    (see :class:`~holodeck.sensors.HolodeckSensor`) to :obj:`np.ndarray`.
                - Reward (:obj:`float`): Reward returned by the environment.
                - Terminal: The bool terminal signal returned by the environment.
                - Info: Any additional info, depending on the world. Defaults to None.
        """
        if not self._initial_reset:
            raise HolodeckException("You must call .reset() before .step()")

        for _ in range(ticks):
            if self._agent is not None:
                self._agent.act(action)

            self._command_center.handle_buffer()
            self._client.release()
            self._client.acquire()

            reward, terminal = self._get_reward_terminal()
            last_state = self._default_state_fn(), reward, terminal, None
        
        return last_state

    def act(self, agent_name, action):
        """Supplies an action to a particular agent, but doesn't tick the environment.
        Primary mode of interaction for multi-agent environments. After all agent commands are
            supplied, they can be applied with a call to `tick`.

        Args:
            agent_name (:obj:`str`): The name of the agent to supply an action for.
            action (:obj:`np.ndarray` or :obj:`list`): The action to apply to the agent. This
                action will be applied every time `tick` is called, until a new action is supplied
                with another call to act.
        """
        self.agents[agent_name].act(action)

    def tick(self, num_ticks=1):
        """Ticks the environment once. Normally used for multi-agent environments.
        Args:
            num_ticks (:obj:`int`): Number of ticks to perform. Defaults to 1. 
        Returns:
            :obj:`dict`: A dictionary from agent name to its full state. The full state is another
                dictionary from :obj:`holodeck.sensors.Sensors` enum to np.ndarray, containing the
                sensors information for each sensor. The sensors always include the reward and
                terminal sensors.

                Will return the state from the last tick executed.
        """
        if not self._initial_reset:
            raise HolodeckException("You must call .reset() before .tick()")

        for _ in range(num_ticks):
            self._command_center.handle_buffer()

            self._client.release()
            self._client.acquire()
            state = self._default_state_fn()

        return state

    def _enqueue_command(self, command_to_send):
        self._command_center.enqueue_command(command_to_send)

    def add_agent(self, agent_def, is_main_agent=False):
        """Add an agent in the world.

        It will be spawn when :meth:`tick` or :meth:`step` is called next.

        The agent won't be able to be used until the next frame.

        Args:
            agent_def (:class:`~holodeck.agents.AgentDefinition`): The definition of the agent to
            spawn.
        """
        if agent_def.name in self.agents:
            raise HolodeckException("Error. Duplicate agent name. ")

        self.agents[agent_def.name] = AgentFactory.build_agent(self._client, agent_def)
        self._state_dict[agent_def.name] = self.agents[agent_def.name].agent_state_dict

        if not agent_def.existing:
            command_to_send = SpawnAgentCommand(agent_def.starting_loc, agent_def.starting_rot, agent_def.name,
                                                agent_def.type.agent_type)
            self._client.command_center.enqueue_command(command_to_send)
        self.agents[agent_def.name].add_sensors(agent_def.sensors)
        if is_main_agent:
            self._agent = self.agents[agent_def.name]

    def set_ticks_per_capture(self, agent_name, ticks_per_capture):
        """Queues a rgb camera rate command. It will be applied when :meth:`tick` or :meth:`step` is
        called next.

        The specified agent's rgb camera will capture images every specified number of ticks.

        The sensor's image will remain unchanged between captures.

        This method must be called after every call to env.reset.

        Args:
            agent_name (:obj:`str`): The name of the agent whose rgb camera should be modified.
            ticks_per_capture (:obj:`int`): The amount of ticks to wait between camera captures.
        """
        if not isinstance(ticks_per_capture, int) or ticks_per_capture < 1:
            print("Ticks per capture value " + str(ticks_per_capture) + " invalid")
        elif agent_name not in self.agents:
            print("No such agent %s" % agent_name)
        else:
            self.agents[agent_name].set_ticks_per_capture(ticks_per_capture)
            command_to_send = RGBCameraRateCommand(agent_name, ticks_per_capture)
            self._enqueue_command(command_to_send)

    def rotate_sensor(self, agent_name, sensor_name, rotation):
        """Queues a rotate sensor command. It will be applied when :meth:`tick` or :meth:`step` is
        called next.

        The specified sensor on the specified agent will be immediately set to the given rotation

        Args:
            agent_name (:obj:`str`): Name of agent to modify
            sensor_name (:obj:`str`): Name of the sensor to rotate
            rotation (:obj:`list` of :obj:`float`): ``[roll, pitch, yaw]`` rotation for sensor.
        """
        if agent_name not in self.agents:
            print("No such agent %s" % agent_name)
        elif sensor_name not in self.agents[agent_name].sensors:
            print("No sensor %s on agent" % sensor_name)
        else:
            command_to_send = RotateSensorCommand(agent_name, sensor_name, rotation)
            self._enqueue_command(command_to_send)

    def draw_line(self, start, end, color=None, thickness=10.0):
        """Draws a debug line in the world

        Args:
            start (:obj:`list` of :obj:`float`): The start ``[x, y, z]`` location of the line.
                (see :ref:`coordinate-system`)
            end (:obj:`list` of :obj:`float`): The end ``[x, y, z]`` location of the line
            color (:obj:`list``): ``[r, g, b]`` color value
            thickness (:obj:`float`): thickness of the line
        """
        color = [255, 0, 0] if color is None else color
        command_to_send = DebugDrawCommand(0, start, end, color, thickness)
        self._enqueue_command(command_to_send)

    def draw_arrow(self, start, end, color=None, thickness=10.0):
        """Draws a debug arrow in the world

        Args:
            start (:obj:`list` of :obj:`float`): The start ``[x, y, z]`` location of the line.
                (see :ref:`coordinate-system`)
            end (:obj:`list` of :obj:`float`): The end ``[x, y, z]`` location of the arrow
            color (:obj:`list`): ``[r, g, b]`` color value
            thickness (:obj:`float`): thickness of the arrow
        """
        color = [255, 0, 0] if color is None else color
        command_to_send = DebugDrawCommand(1, start, end, color, thickness)
        self._enqueue_command(command_to_send)

    def draw_box(self, center, extent, color=None, thickness=10.0):
        """Draws a debug box in the world

        Args:
            center (:obj:`list` of :obj:`float`): The start ``[x, y, z]`` location of the box.
                (see :ref:`coordinate-system`)
            extent (:obj:`list` of :obj:`float`): The ``[x, y, z]`` extent of the box
            color (:obj:`list`): ``[r, g, b]`` color value
            thickness (:obj:`float`): thickness of the lines
        """
        color = [255, 0, 0] if color is None else color
        command_to_send = DebugDrawCommand(2, center, extent, color, thickness)
        self._enqueue_command(command_to_send)

    def draw_point(self, loc, color=None, thickness=10.0):
        """Draws a debug point in the world

        Args:
            loc (:obj:`list` of :obj:`float`): The ``[x, y, z]`` start of the box. 
                (see :ref:`coordinate-system`)
            color (:obj:`list` of :obj:`float`): ``[r, g, b]`` color value
            thickness (:obj:`float`): thickness of the point
        """
        color = [255, 0, 0] if color is None else color
        command_to_send = DebugDrawCommand(3, loc, [0, 0, 0], color, thickness)
        self._enqueue_command(command_to_send)

    def set_fog_density(self, density):
        """Change the fog density.

        The change will occur when :meth:`tick` or :meth:`step` is called next.

        By the next tick, the exponential height fog in the world will have the new density. If
        there is no fog in the world, it will be created with the given density.

        Args:
            density (:obj:`float`): The new density value, between 0 and 1. The command will not be
                sent if the given density is invalid.
        """
        if density < 0 or density > 1:
            raise HolodeckException("Fog density should be between 0 and 1")

        self.send_world_command("SetFogDensity", num_params=[density])

    def set_day_time(self, hour):
        """Change the time of day.

        Daytime will change when :meth:`tick` or :meth:`step` is called next.

        By the next tick, the lighting and the skysphere will be updated with the new hour.

        If there is no skysphere, skylight, or directional source light in the world, this command
        will fail silently.

        Args:
            hour (:obj:`int`): The hour in 24-hour format, between 0 and 23 inclusive.
        """
        self.send_world_command("SetHour", num_params=[hour % 24])

    def start_day_cycle(self, day_length):
        """Start the day cycle.

        The cycle will start when :meth:`tick` or :meth:`step` is called next.

        The sky sphere will then update each tick with an updated sun angle as it moves about the]
        sky. The length of a day will be roughly equivalent to the number of minutes given.

        If there is no skysphere, skylight, or directional source light in the world, this command
        will fail silently.

        Args:
            day_length (:obj:`int`): The number of minutes each day will be.
        """
        if day_length <= 0:
            raise HolodeckException("The given day length should be between above 0!")

        self.send_world_command("SetDayCycle", num_params=[1, day_length])

    def stop_day_cycle(self):
        """Stop the day cycle.

        The cycle will stop when :meth:`tick` or :meth:`step` is called next.

        By the next tick, day cycle will stop where it is.

        If there is no skysphere, skylight, or directional source light in the world, this command
        will fail silently.
        """
        self.send_world_command("SetDayCycle", num_params=[0, -1])

    def set_weather(self, weather_type):
        """Set the world's weather.

        The new weather will be applied when :meth:`tick` or :meth:`step` is called next.

        By the next tick, the lighting, skysphere, fog, and relevant particle systems will be
        updated and/or spawned
        to the given weather.

        If there is no skysphere, skylight, or directional source light in the world, this command
        will fail silently.

        ..note::
            Because this command can affect the fog density, any changes made by a
            ``change_fog_density`` command before a set_weather command called will be undone. It is
            recommended to call ``change_fog_density`` after calling set weather if you wish to
            apply your specific changes.

        In all downloadable worlds, the weather is clear by default.

        If the given type string is not available, the command will not be sent.

        Args:
            weather_type (:obj:`str`): The type of weather, which can be ``rain`` or ``cloudy``.

        """
        if not weather_type.lower() in ["rain", "cloudy"]:
            raise HolodeckException("Invalid weather type " + weather_type)

        self.send_world_command("SetWeather", string_params=[weather_type])

    def move_viewport(self, location, rotation):
        """Teleport the camera to the given location

        By the next tick, the camera's location and rotation will be updated

        Args:
            location (:obj:`list` of :obj:`float`): The ``[x, y, z]`` location to give the camera
                (see :ref:`coordinate-system`)
            rotation (:obj:`list` of :obj:`float`): The ``[roll, pitch, yaw]`` rotation to give the camera
                (see :ref:`rotations`)

        """
        # test_viewport_capture_after_teleport
        self._enqueue_command(TeleportCameraCommand(location, rotation))

    def should_render_viewport(self, render_viewport):
        """Controls whether the viewport is rendered or not

        Args:
            render_viewport (:obj:`boolean`): If the viewport should be rendered
        """
        self._enqueue_command(RenderViewportCommand(render_viewport))

    def set_render_quality(self, render_quality):
        """Adjusts the rendering quality of Holodeck.
        Args:
            render_quality (:obj:`int`): An integer between 0 = Low Quality and 3 = Epic quality.
        """
        self._enqueue_command(RenderQualityCommand(render_quality))

    def set_control_scheme(self, agent_name, control_scheme):
        """Set the control scheme for a specific agent.

        Args:
            agent_name (:obj:`str`): The name of the agent to set the control scheme for.
            control_scheme (:obj:`int`): A control scheme value
                (see :class:`~holodeck.agents.ControlSchemes`)
        """
        if agent_name not in self.agents:
            print("No such agent %s" % agent_name)
        else:
            self.agents[agent_name].set_control_scheme(control_scheme)

    def set_sensor_enabled(self, agent_name, sensor_name, enabled):
        """Enable or disable an agent's sensor.

        Args:
            agent_name (:obj:`str`): The name of the agent whose sensor will be switched
            sensor_name (:obj:`str`): The name of the sensor to be switched
            enabled (:obj:`bool`): Boolean representing whether to enable or disable the sensor
        """
        if agent_name not in self._sensor_map:
            print("No such agent %s" % agent_name)
        else:
            command_to_send = SetSensorEnabledCommand(agent_name, sensor_name, enabled)
            self._enqueue_command(command_to_send)

    def send_world_command(self, name, num_params=None, string_params=None):
        """Send a custom command.

        A custom command sends an abitrary command that may only exist in a specific world or
        package. It is given a name and any amount of string and number parameters that allow it to
        alter the state of the world.

        Args:
            name (:obj:`str`): The name of the command, ex "OpenDoor"
            num_params (obj:`list` of :obj:`int`): List of arbitrary number parameters
            string_params (obj:`list` of :obj:`int`): List of arbitrary string parameters
        """
        num_params = [] if num_params is None else num_params
        string_params = [] if string_params is None else string_params

        command_to_send = CustomCommand(name, num_params, string_params)
        self._enqueue_command(command_to_send)

    def __linux_start_process__(self, binary_path, task_key, gl_version, verbose,
                                show_viewport=True):
        import posix_ipc
        out_stream = sys.stdout if verbose else open(os.devnull, 'w')
        loading_semaphore = \
            posix_ipc.Semaphore('/HOLODECK_LOADING_SEM' + self._uuid, os.O_CREAT | os.O_EXCL,
                                initial_value=0)
        # Copy the environment variables and re,pve the DISPLAY variable to hide viewport
        # https://answers.unrealengine.com/questions/815764/in-the-release-notes-it-says-the-engine-can-now-cr.html?sort=oldest
        environment = dict(os.environ.copy())
        if not show_viewport:
            del environment['DISPLAY']
        self._world_process = \
            subprocess.Popen([binary_path, task_key, '-HolodeckOn', '-opengl' + str(gl_version),
                              '-LOG=HolodeckLog.txt', '-ForceRes', '-ResX=' + str(self._window_size[1]),
                              '-ResY=' + str(self._window_size[0]), '--HolodeckUUID=' + self._uuid,
                              '-TicksPerSec=' + str(self._ticks_per_sec)],
                             stdout=out_stream,
                             stderr=out_stream,
                             env=environment)

        atexit.register(self.__on_exit__)

        try:
            loading_semaphore.acquire(10)
        except posix_ipc.BusyError:
            raise HolodeckException("Timed out waiting for binary to load. Ensure that holodeck is "
                                    "not being run with root priveleges.")
        loading_semaphore.unlink()

    def __windows_start_process__(self, binary_path, task_key, verbose):
        import win32event
        out_stream = sys.stdout if verbose else open(os.devnull, 'w')
        loading_semaphore = win32event.CreateSemaphore(None, 0, 1,
                                                       'Global\\HOLODECK_LOADING_SEM' + self._uuid)
        self._world_process = \
            subprocess.Popen([binary_path, task_key, '-HolodeckOn', '-LOG=HolodeckLog.txt',
                              '-ForceRes', '-ResX=' + str(self._window_size[1]), '-ResY=' +
                              str(self._window_size[0]), '-TicksPerSec=' + str(self._ticks_per_sec),
                              '--HolodeckUUID=' + self._uuid],
                             stdout=out_stream, stderr=out_stream)

        atexit.register(self.__on_exit__)
        response = win32event.WaitForSingleObject(loading_semaphore, 100000)  # 100 second timeout
        if response == win32event.WAIT_TIMEOUT:
            raise HolodeckException("Timed out waiting for binary to load")

    def __on_exit__(self):
        if hasattr(self, '_exited'):
            return

        self._client.unlink()
        if hasattr(self, '_world_process'):
            self._world_process.kill()
            self._world_process.wait(5)

        self._exited = True

    # Context manager APIs, allows `with` statement to be used
    def __enter__(self):
        return self

    def __exit__(self, exc_type, exc_value, traceback):
        # TODO: Surpress exceptions?
        self.__on_exit__()

    def _get_single_state(self):

        if self._agent is not None:
            return self._create_copy(self._state_dict[self._agent.name]) if self._copy_state \
                else self._state_dict[self._agent.name]

        return self._get_full_state()

    def _get_full_state(self):
        return self._create_copy(self._state_dict) if self._copy_state else self._state_dict

    def _get_reward_terminal(self):
        reward = None
        terminal = None
        if self._agent is not None:
            for sensor in self._state_dict[self._agent.name]:
                if "Task" in sensor:
                    reward = self._state_dict[self._agent.name][sensor][0]
                    terminal = self._state_dict[self._agent.name][sensor][1] == 1
        return reward, terminal

    def _create_copy(self, obj):
        if isinstance(obj, dict):  # Deep copy dictionary
            copy = dict()
            for k, v in obj.items():
                if isinstance(v, dict):
                    copy[k] = self._create_copy(v)
                else:
                    copy[k] = np.copy(v)
            return copy
        return None  # Not implemented for other types<|MERGE_RESOLUTION|>--- conflicted
+++ resolved
@@ -186,14 +186,9 @@
                     'location': [0, 0, 0],
                     'rotation': [0, 0, 0],
                     'socket': "",
-<<<<<<< HEAD
                     'configuration': None,
-                    'sensor_name': sensor['sensor_type']
-=======
-                    'configuration': {},
                     'sensor_name': sensor['sensor_type'],
                     'existing': False
->>>>>>> 1735fd8b
                 }
                 # Overwrite the default values with what is defined in the scenario config
                 sensor_config.update(sensor)
