"""Shared memory with memory mapping"""
import ctypes
import mmap
import os
from functools import reduce

import numpy as np

from holodeck.exceptions import HolodeckException


class Shmem:
    """Implementation of shared memory


    Args:
        name (:obj:`str`): Name the points to the beginning of the shared memory block
        shape (:obj:`int`): Shape of the memory block
        dtype (type, optional): data type of the shared memory. Defaults to np.float32
        uuid (:obj:`str`, optional): UUID of the memory block. Defaults to ""
    """

    _numpy_to_ctype = {
        np.float32: ctypes.c_float,
        np.uint8: ctypes.c_uint8,
        np.bool: ctypes.c_bool,
        np.byte: ctypes.c_byte,
    }

    def __init__(self, name, shape, dtype=np.float32, uuid=""):
        self.shape = shape
        self.dtype = dtype
        size = reduce(lambda x, y: x * y, shape)
        size_bytes = np.dtype(dtype).itemsize * size

        self._mem_path = None
        self._mem_pointer = None
        if os.name == "nt":
            self._mem_path = "/HOLODECK_MEM" + uuid + "_" + name
            self._mem_pointer = mmap.mmap(0, size_bytes, self._mem_path)
        elif os.name == "posix":
            self._mem_path = "/dev/shm/HOLODECK_MEM" + uuid + "_" + name
            f = os.open(self._mem_path, os.O_CREAT | os.O_TRUNC | os.O_RDWR)
            os.ftruncate(f, size_bytes)
            os.fsync(f)

            self._mem_pointer = mmap.mmap(f, size_bytes)
<<<<<<< HEAD
            os.close(f)  # we don't need the file descriptor to stay open. see the man page
=======
            os.close(
                f
            )  # we don't need the file descriptor to stay open. see the man page
>>>>>>> 4d6404a2
        else:
            raise HolodeckException("Currently unsupported os: " + os.name)

        self.np_array = np.ndarray(shape, dtype=dtype)
        self.np_array.data = (Shmem._numpy_to_ctype[dtype] * size).from_buffer(
            self._mem_pointer
        )

    def unlink(self):
        """unlinks the shared memory"""
        if os.name == "posix":
            self.__linux_unlink__()
        elif os.name == "nt":
            self.__windows_unlink__()
        else:
            raise HolodeckException("Currently unsupported os: " + os.name)

    def __linux_unlink__(self):
        del self.np_array
        os.remove(self._mem_path)

    def __windows_unlink__(self):
        pass<|MERGE_RESOLUTION|>--- conflicted
+++ resolved
@@ -45,13 +45,9 @@
             os.fsync(f)
 
             self._mem_pointer = mmap.mmap(f, size_bytes)
-<<<<<<< HEAD
-            os.close(f)  # we don't need the file descriptor to stay open. see the man page
-=======
             os.close(
                 f
             )  # we don't need the file descriptor to stay open. see the man page
->>>>>>> 4d6404a2
         else:
             raise HolodeckException("Currently unsupported os: " + os.name)
 
