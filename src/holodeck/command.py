"""This module contains the classes used for formatting and sending commands to the Holodeck
backend. Most of these commands are just used internally by Holodeck, regular users do not need to
worry about these.

"""


import numpy as np
from holodeck.exceptions import HolodeckException


class CommandsGroup:
    """Represents a list of commands

    Can convert list of commands to json.

    """

    def __init__(self):
        self._commands = []

    def add_command(self, command):
        """Adds a command to the list

        Args:
            command (:class:`Command`): A command to add."""
        self._commands.append(command)

    def to_json(self):
        """
        Returns:
             :obj:`str`: Json for commands array object and all of the commands inside the array.

        """
        commands = ",".join(map(lambda x: x.to_json(), self._commands))
        return '{"commands": [' + commands + "]}"

    def clear(self):
        """Clear the list of commands."""
        self._commands.clear()

    @property
    def size(self):
        """
        Returns:
            int: Size of commands group"""
        return len(self._commands)


class Command:
    """Base class for Command objects.

    Commands are used for IPC between the holodeck python bindings and holodeck
    binaries.

    Derived classes must set the ``_command_type``.

    The order in which :meth:`add_number_parameters` and :meth:`add_number_parameters` are called
    is significant, they are added to an ordered list. Ensure that you are adding parameters in
    the order the client expects them.

    """

    def __init__(self):
        self._parameters = []
        self._command_type = ""

    def set_command_type(self, command_type):
        """Set the type of the command.

        Args:
            command_type (:obj:`str`): This is the name of the command that it will be set to.

        """
        self._command_type = command_type

    def add_number_parameters(self, number):
        """Add given number parameters to the internal list.

        Args:
            number (:obj:`list` of :obj:`int`/:obj:`float`, or singular :obj:`int`/:obj:`float`):
                A number or list of numbers to add to the parameters.

        """
        if isinstance(number, (list, tuple, np.ndarray)):
            for x in number:
                self.add_number_parameters(x)
            return
        self._parameters.append('{ "value": ' + str(number) + " }")

    def add_string_parameters(self, string):
        """Add given string parameters to the internal list.

        Args:
            string (:obj:`list` of :obj:`str` or :obj:`str`):
                A string or list of strings to add to the parameters.

        """
        if isinstance(string, (list, tuple, np.ndarray)):
            for x in string:
                self.add_string_parameters(x)
            return
        self._parameters.append('{ "value": "' + string + '" }')

    def to_json(self):
        """Converts to json.

        Returns:
            :obj:`str`: This object as a json string.

        """
        to_return = (
            '{ "type": "'
            + self._command_type
            + '", "params": ['
            + ",".join(self._parameters)
            + "]}"
        )
        return to_return


class CommandCenter:
    """Manages pending commands to send to the client (the engine).

    Args:
        client (:class:`~holodeck.holodeckclient.HolodeckClient`): Client to send commands to

    """

    def __init__(self, client):
        self._client = client

        # Set up command buffer
        self._command_bool_ptr = self._client.malloc("command_bool", [1], np.bool)
        # This is the size of the command buffer that Holodeck expects/will read.
        self.max_buffer = 1048576
        self._command_buffer_ptr = self._client.malloc(
            "command_buffer", [self.max_buffer], np.byte
        )
        self._commands = CommandsGroup()
        self._should_write_to_command_buffer = False

    def clean_up_resources(self):
        if hasattr(self, "_command_bool_ptr"):
            del self._command_bool_ptr
        if hasattr(self, "_command_buffer_ptr"):
            del self._command_buffer_ptr
<<<<<<< HEAD

    def clear(self):
        """Clears pending commands
=======
>>>>>>> 4d6404a2

    def clear(self):
        """Clears pending commands"""
        self._commands.clear()

    def handle_buffer(self):
        """Writes the list of commands into the command buffer, if needed.

        Checks if we should write to the command buffer, writes all of the queued commands to the
        buffer, and then clears the contents of the self._commands list

        """
        if self._should_write_to_command_buffer:
            self._write_to_command_buffer(self._commands.to_json())
            self._should_write_to_command_buffer = False
            self._commands.clear()

    def enqueue_command(self, command_to_send):
        """Adds command to outgoing queue.

        Args:
            command_to_send (:class:`Command`): Command to add to queue

        """
        self._should_write_to_command_buffer = True
        self._commands.add_command(command_to_send)

    def _write_to_command_buffer(self, to_write):
        """Write input to the command buffer.

        Reformat input string to the correct format.

        Args:
            to_write (:class:`str`): The string to write to the command buffer.

        """
        np.copyto(self._command_bool_ptr, True)
        to_write += (
            "0"  # The gason JSON parser in holodeck expects a 0 at the end of the file.
        )
        input_bytes = str.encode(to_write)
        if len(input_bytes) > self.max_buffer:
            raise HolodeckException("Error: Command length exceeds buffer size")
        for index, val in enumerate(input_bytes):
            self._command_buffer_ptr[index] = val

    @property
    def queue_size(self):
        """
        Returns:
            int: Size of commands queue"""
        return self._commands.size


class SpawnAgentCommand(Command):
    """Spawn an agent in the world.

    Args:
        location (:obj:`list` of :obj:`float`): ``[x, y, z]``
            location to spawn agent (see :ref:`coordinate-system`)
        name (:obj:`str`): The name of the agent.
        agent_type (:obj:`str` or type): The type of agent to spawn (UAVAgent, NavAgent, ...)

    """

    def __init__(self, location, rotation, name, agent_type, is_main_agent=False):
        super(SpawnAgentCommand, self).__init__()
        self._command_type = "SpawnAgent"
        self.set_location(location)
        self.set_rotation(rotation)
        self.set_type(agent_type)
        self.set_name(name)
        self.add_number_parameters(int(is_main_agent))

    def set_location(self, location):
        """Set where agent will be spawned.

        Args:
            location (:obj:`list` of :obj:`float`): ``[x, y, z]``
                location to spawn agent (see :ref:`coordinate-system`)

        """
        if len(location) != 3:
            raise HolodeckException("Invalid location given to spawn agent command")
        self.add_number_parameters(location)

    def set_rotation(self, rotation):
        """Set where agent will be spawned.

        Args:
            rotation (:obj:`list` of :obj:`float`): ``[roll, pitch, yaw]`` rotation for agent.
                (see :ref:`rotations`)

        """
        if len(rotation) != 3:
            raise HolodeckException("Invalid rotation given to spawn agent command")
        self.add_number_parameters(rotation)

    def set_name(self, name):
        """Set agents name

        Args:
            name (:obj:`str`): The name to set the agent to.

        """
        self.add_string_parameters(name)

    def set_type(self, agent_type):
        """Set the type of agent.

        Args:
            agent_type (:obj:`str` or :obj:`type`): The type of agent to spawn.

        """
        if not isinstance(agent_type, str):
            agent_type = agent_type.agent_type  # Get str from type
        self.add_string_parameters(agent_type)


class DebugDrawCommand(Command):
    """Draw debug geometry in the world.

    Args:
        draw_type (:obj:`int`) : The type of object to draw

            - ``0``: line
            - ``1``: arrow
            - ``2``: box
            - ``3``: point

        start (:obj:`list` of :obj:`float`): The start  ``[x, y, z]`` location of the object.
            (see :ref:`coordinate-system`)
        end (:obj:`list` of :obj:`float`): The end ``[x, y, z]`` location of the object
            (not used for point, and extent for box)
        color (:obj:`list` of :obj:`float`): ``[r, g, b]`` values for the color
        thickness (:obj:`float`): thickness of the line/object

    """

    def __init__(self, draw_type, start, end, color, thickness):
        super(DebugDrawCommand, self).__init__()
        self._command_type = "DebugDraw"

        self.add_number_parameters(draw_type)
        self.add_number_parameters(start)
        self.add_number_parameters(end)
        self.add_number_parameters(color)
        self.add_number_parameters(thickness)


class TeleportCameraCommand(Command):
    """Move the viewport camera (agent follower)

    Args:
        location (:obj:`list` of :obj:`float`): The ``[x, y, z]`` location to give the camera
            (see :ref:`coordinate-system`)
        rotation (:obj:`list` of :obj:`float`): The ``[roll, pitch, yaw]`` rotation to give
            the camera (see :ref:`rotations`)

    """

    def __init__(self, location, rotation):
        Command.__init__(self)
        self._command_type = "TeleportCamera"
        self.add_number_parameters(location)
        self.add_number_parameters(rotation)


class AddSensorCommand(Command):
    """Add a sensor to an agent

    Args:
        sensor_definition (~holodeck.sensors.SensorDefinition): Sensor to add
    """

    def __init__(self, sensor_definition):
        Command.__init__(self)
        self._command_type = "AddSensor"
        self.add_string_parameters(sensor_definition.agent_name)
        self.add_string_parameters(sensor_definition.sensor_name)
        self.add_string_parameters(sensor_definition.type.sensor_type)
        self.add_string_parameters(sensor_definition.get_config_json_string())
        self.add_string_parameters(sensor_definition.socket)

        self.add_number_parameters(sensor_definition.location[0])
        self.add_number_parameters(sensor_definition.location[1])
        self.add_number_parameters(sensor_definition.location[2])

        self.add_number_parameters(sensor_definition.rotation[0])
        self.add_number_parameters(sensor_definition.rotation[1])
        self.add_number_parameters(sensor_definition.rotation[2])


class RemoveSensorCommand(Command):
    """Remove a sensor from an agent

    Args:
        agent (:obj:`str`): Name of agent to modify
        sensor (:obj:`str`): Name of the sensor to remove

    """

    def __init__(self, agent, sensor):
        Command.__init__(self)
        self._command_type = "RemoveSensor"
        self.add_string_parameters(agent)
        self.add_string_parameters(sensor)


class RotateSensorCommand(Command):
    """Rotate a sensor on the agent

    Args:
        agent (:obj:`str`): Name of agent
        sensor (:obj:`str`): Name of the sensor to rotate
        rotation (:obj:`list` of :obj:`float`): ``[roll, pitch, yaw]`` rotation for sensor.

    """

    def __init__(self, agent, sensor, rotation):
        Command.__init__(self)
        self._command_type = "RotateSensor"
        self.add_string_parameters(agent)
        self.add_string_parameters(sensor)
        self.add_number_parameters(rotation)


class RenderViewportCommand(Command):
    """Enable or disable the viewport. Note that this does not prevent the viewport
    from being shown, it just prevents it from being updated.

    Args:
        render_viewport (:obj:`bool`): If viewport should be rendered

    """

    def __init__(self, render_viewport):
        Command.__init__(self)
        self.set_command_type("RenderViewport")
        self.add_number_parameters(int(bool(render_viewport)))


class RGBCameraRateCommand(Command):
    """Set the number of ticks between captures of the RGB camera.

    Args:
        agent_name (:obj:`str`): name of the agent to modify
        sensor_name (:obj:`str`): name of the sensor to modify
        ticks_per_capture (:obj:`int`): number of ticks between captures

    """

    def __init__(self, agent_name, sensor_name, ticks_per_capture):
        Command.__init__(self)
        self._command_type = "RGBCameraRate"
        self.add_string_parameters(agent_name)
        self.add_string_parameters(sensor_name)
        self.add_number_parameters(ticks_per_capture)


class RenderQualityCommand(Command):
    """Adjust the rendering quality of Holodeck

    Args:
        render_quality (int): 0 = low, 1 = medium, 3 = high, 3 = epic

    """

    def __init__(self, render_quality):
        Command.__init__(self)
        self.set_command_type("AdjustRenderQuality")
        self.add_number_parameters(int(render_quality))


class CustomCommand(Command):
    """Send a custom command to the currently loaded world.

    Args:
        name (:obj:`str`): The name of the command, ex "OpenDoor"
        num_params (obj:`list` of :obj:`int`): List of arbitrary number parameters
        string_params (obj:`list` of :obj:`int`): List of arbitrary string parameters

    """

    def __init__(self, name, num_params=None, string_params=None):
        if num_params is None:
            num_params = []

        if string_params is None:
            string_params = []

        Command.__init__(self)
        self.set_command_type("CustomCommand")
        self.add_string_parameters(name)
        self.add_number_parameters(num_params)
        self.add_string_parameters(string_params)<|MERGE_RESOLUTION|>--- conflicted
+++ resolved
@@ -145,12 +145,6 @@
             del self._command_bool_ptr
         if hasattr(self, "_command_buffer_ptr"):
             del self._command_buffer_ptr
-<<<<<<< HEAD
-
-    def clear(self):
-        """Clears pending commands
-=======
->>>>>>> 4d6404a2
 
     def clear(self):
         """Clears pending commands"""
