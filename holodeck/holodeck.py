"""Module containing high level interface for loading environments."""
import os
import uuid
from copy import copy

from holodeck.environments import HolodeckEnvironment, AgentDefinition
from holodeck.exceptions import HolodeckException
from holodeck.packagemanager import _iter_packages

<<<<<<< HEAD

=======
>>>>>>> 3064d6d6
class GL_VERSION(object):
    """OpenGL Version enum.

    Attributes:
        OPENGL3 (int): The value for OpenGL3.
        OPENGL4 (int): The value for OpenGL4.
    """
    OPENGL4 = 4
    OPENGL3 = 3


def make(world_name, gl_version=GL_VERSION.OPENGL4, window_res=None, cam_res=None, verbose=False, show_viewport=True,
         ticks_per_sec=30, copy_state=True):
    """Creates a holodeck environment using the supplied world name.

    Args:
        world_name (str): The name of the world to load as an environment. Must match the name of a world in an
            installed package.
        gl_version (int, optional): The OpenGL version to use (Linux only). Defaults to GL_VERSION.OPENGL4.
        window_res ((int, int), optional): The resolution to load the game window at. Defaults to (512, 512).
        cam_res ((int, int), optional): The resolution to load the pixel camera sensors at. Defaults to (256, 256).
        verbose (bool, optional): Whether to run in verbose mode. Defaults to False.
        show_viewport (bool, optional): If the viewport window should be shown on-screen (Linux only). Defaults to True
        ticks_per_sec (int, optional): The number of frame ticks per unreal seconds. Defaults to 30.
        copy_state (bool, optional): If the state should be copied or passed as a reference when returned. Defaults to True
    Returns:
        HolodeckEnvironment: A holodeck environment instantiated with all the settings necessary for the specified
            world, and other supplied arguments.
    """
    holodeck_worlds = _get_worlds_map()
    if world_name not in holodeck_worlds:
        raise HolodeckException("Invalid World Name")

    param_dict = copy(holodeck_worlds[world_name])
    param_dict["start_world"] = True
    param_dict["uuid"] = str(uuid.uuid4())
    param_dict["gl_version"] = gl_version
    param_dict["verbose"] = verbose
    param_dict["show_viewport"] = show_viewport
    param_dict["copy_state"] = copy_state
    param_dict["ticks_per_sec"] = ticks_per_sec

    if window_res is not None:
        param_dict["window_width"] = window_res[0]
        param_dict["window_height"] = window_res[1]

    if cam_res is not None:
        param_dict["camera_width"] = cam_res[0]
        param_dict["camera_height"] = cam_res[1]

    return HolodeckEnvironment(**param_dict)


def _get_worlds_map():
    holodeck_worlds = dict()
    for config, path in _iter_packages():
        for level in config["maps"]:
            holodeck_worlds[level["name"]] = {
                "agent_definitions": [AgentDefinition(**x) for x in level["agents"]],
                "binary_path": os.path.join(path, config["path"]),
                "task_key": level["name"],
                "window_height": level["window_height"],
                "window_width": level["window_width"],
                "camera_height": level["camera_height"],
                "camera_width": level["camera_width"],
                "pre_start_steps": level["pre_start_steps"]}
    return holodeck_worlds<|MERGE_RESOLUTION|>--- conflicted
+++ resolved
@@ -7,10 +7,7 @@
 from holodeck.exceptions import HolodeckException
 from holodeck.packagemanager import _iter_packages
 
-<<<<<<< HEAD
 
-=======
->>>>>>> 3064d6d6
 class GL_VERSION(object):
     """OpenGL Version enum.
 
@@ -67,7 +64,7 @@
 def _get_worlds_map():
     holodeck_worlds = dict()
     for config, path in _iter_packages():
-        for level in config["maps"]:
+        for level in config["worlds"]:
             holodeck_worlds[level["name"]] = {
                 "agent_definitions": [AgentDefinition(**x) for x in level["agents"]],
                 "binary_path": os.path.join(path, config["path"]),
