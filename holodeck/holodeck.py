"""Module containing high level interface for loading environments."""
import os
import uuid
from copy import copy

from holodeck.environments import HolodeckEnvironment, AgentDefinition
from holodeck.exceptions import HolodeckException
from holodeck.packagemanager import _iter_packages


class GL_VERSION(object):
    """OpenGL Version enum.

    Attributes:
        OPENGL3 (int): The value for OpenGL3.
        OPENGL4 (int): The value for OpenGL4.
    """
    OPENGL4 = 4
    OPENGL3 = 3


def make(world_name, gl_version=GL_VERSION.OPENGL4, window_res=None, cam_res=None, verbose=False, show_viewport=True,
<<<<<<< HEAD
         copy_state=True):
=======
         ticks_per_sec=30):
>>>>>>> 263319df
    """Creates a holodeck environment using the supplied world name.

    Args:
        world_name (str): The name of the world to load as an environment. Must match the name of a world in an
            installed package.
        gl_version (int, optional): The OpenGL version to use (Linux only). Defaults to GL_VERSION.OPENGL4.
        window_res ((int, int), optional): The resolution to load the game window at. Defaults to (512, 512).
        cam_res ((int, int), optional): The resolution to load the pixel camera sensors at. Defaults to (256, 256).
<<<<<<< HEAD
        verbose (bool): Whether to run in verbose mode. Defaults to False.
        show_viewport (bool): If the viewport window should be shown on-screen (Linux only). Defaults to True
        copy_state (bool): If the state should be copied or passed as a reference when returned. Defaults to True
=======
        verbose (bool, optional): Whether to run in verbose mode. Defaults to False.
        show_viewport (bool, optional): If the viewport window should be shown on-screen (Linux only). Defaults to True
        ticks_per_sec (int, optional): The number of frame ticks per unreal seconds. Defaults to 30.
>>>>>>> 263319df
    Returns:
        HolodeckEnvironment: A holodeck environment instantiated with all the settings necessary for the specified
            world, and other supplied arguments.
    """
    holodeck_worlds = _get_worlds_map()
    if world_name not in holodeck_worlds:
        raise HolodeckException("Invalid World Name")

    param_dict = copy(holodeck_worlds[world_name])
    param_dict["start_world"] = True
    param_dict["uuid"] = str(uuid.uuid4())
    param_dict["gl_version"] = gl_version
    param_dict["verbose"] = verbose
    param_dict["show_viewport"] = show_viewport
<<<<<<< HEAD
    param_dict["copy_state"] = copy_state
=======
    param_dict["ticks_per_sec"] = ticks_per_sec
>>>>>>> 263319df

    if window_res is not None:
        param_dict["window_width"] = window_res[0]
        param_dict["window_height"] = window_res[1]

    if cam_res is not None:
        param_dict["camera_width"] = cam_res[0]
        param_dict["camera_height"] = cam_res[1]

    return HolodeckEnvironment(**param_dict)


def _get_worlds_map():
    holodeck_worlds = dict()
    for config, path in _iter_packages():
        for level in config["maps"]:
            holodeck_worlds[level["name"]] = {
                "agent_definitions": [AgentDefinition(**x) for x in level["agents"]],
                "binary_path": os.path.join(path, config["path"]),
                "task_key": level["name"],
                "window_height": level["window_height"],
                "window_width": level["window_width"],
                "camera_height": level["camera_height"],
                "camera_width": level["camera_width"],
                "pre_start_steps": level["pre_start_steps"]}
    return holodeck_worlds<|MERGE_RESOLUTION|>--- conflicted
+++ resolved
@@ -20,11 +20,7 @@
 
 
 def make(world_name, gl_version=GL_VERSION.OPENGL4, window_res=None, cam_res=None, verbose=False, show_viewport=True,
-<<<<<<< HEAD
-         copy_state=True):
-=======
-         ticks_per_sec=30):
->>>>>>> 263319df
+         ticks_per_sec=30, copy_state=True):
     """Creates a holodeck environment using the supplied world name.
 
     Args:
@@ -33,15 +29,10 @@
         gl_version (int, optional): The OpenGL version to use (Linux only). Defaults to GL_VERSION.OPENGL4.
         window_res ((int, int), optional): The resolution to load the game window at. Defaults to (512, 512).
         cam_res ((int, int), optional): The resolution to load the pixel camera sensors at. Defaults to (256, 256).
-<<<<<<< HEAD
         verbose (bool): Whether to run in verbose mode. Defaults to False.
         show_viewport (bool): If the viewport window should be shown on-screen (Linux only). Defaults to True
+        ticks_per_sec (int, optional): The number of frame ticks per unreal seconds. Defaults to 30.
         copy_state (bool): If the state should be copied or passed as a reference when returned. Defaults to True
-=======
-        verbose (bool, optional): Whether to run in verbose mode. Defaults to False.
-        show_viewport (bool, optional): If the viewport window should be shown on-screen (Linux only). Defaults to True
-        ticks_per_sec (int, optional): The number of frame ticks per unreal seconds. Defaults to 30.
->>>>>>> 263319df
     Returns:
         HolodeckEnvironment: A holodeck environment instantiated with all the settings necessary for the specified
             world, and other supplied arguments.
@@ -56,11 +47,8 @@
     param_dict["gl_version"] = gl_version
     param_dict["verbose"] = verbose
     param_dict["show_viewport"] = show_viewport
-<<<<<<< HEAD
     param_dict["copy_state"] = copy_state
-=======
     param_dict["ticks_per_sec"] = ticks_per_sec
->>>>>>> 263319df
 
     if window_res is not None:
         param_dict["window_width"] = window_res[0]
