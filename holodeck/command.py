--- conflicted
+++ resolved
@@ -270,7 +270,6 @@
         """
         self.add_number_parameters(rotation)
 
-<<<<<<< HEAD
 
 class SetSensorEnabledCommand(Command):
     def __init__(self, agent, sensor, enabled):
@@ -305,7 +304,8 @@
         enabled: Boolean representing the new sensor state
         """
         self.add_number_parameters(1 if enabled else 0)
-=======
+
+
 class RenderViewportCommand(Command):
     def __init__(self, render_viewport):
         """
@@ -313,5 +313,4 @@
         """
         Command.__init__(self)
         self.set_command_type("RenderViewport")
-        self.add_number_parameters(int(bool(render_viewport)))
->>>>>>> dedb8d5b
+        self.add_number_parameters(int(bool(render_viewport)))