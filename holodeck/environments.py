--- conflicted
+++ resolved
@@ -68,6 +68,7 @@
         gl_version (int, optional): The version of OpenGL to use for Linux. Defaults to 4.
         show_viewport (bool, optional) If the viewport should be shown (Linux only) Defaults to True.
         ticks_per_sec (int, optional) Number of frame ticks per unreal second. Defaults to 30.
+        copy_state (bool, optional) If the state should be copied or returned as a reference. Defaults to True.
 
     Returns:
         HolodeckEnvironment: A holodeck environment object.
@@ -75,37 +76,16 @@
 
     def __init__(self, agent_definitions, binary_path=None, task_key=None, window_height=512, window_width=512,
                  camera_height=256, camera_width=256, start_world=True, uuid="", gl_version=4, verbose=False,
-<<<<<<< HEAD
-                 pre_start_steps=2, show_viewport=True, copy_state=True):
-        """Constructor for HolodeckEnvironment.
-        Positional arguments:
-        agent_definitions -- A list of AgentDefinition objects for which agents to expect in the environment
-        Keyword arguments:
-        binary_path -- The path to the binary to load the world from (default None)
-        task_key -- The name of the map within the binary to load (default None)
-        height -- The height to load the binary at (default 512)
-        width -- The width to load the binary at (default 512)
-        start_world -- Whether to load a binary or not (default True)
-        uuid -- A unique identifier, used when running multiple instances of holodeck (default "")
-        gl_version -- The version of OpenGL to use for Linux (default 4)
-        show_viewport -- If the viewport should be shown (Linux only)
-        copy_state -- If the state should be copied or passed as a reference when returned (default copy)
-        """
-=======
-                 pre_start_steps=2, show_viewport=True, ticks_per_sec=30):
-
->>>>>>> 263319df
+                 pre_start_steps=2, show_viewport=True, ticks_per_sec=30, copy_state=True):
+
         self._window_height = window_height
         self._window_width = window_width
         self._camera_height = camera_height
         self._camera_width = camera_width
         self._uuid = uuid
         self._pre_start_steps = pre_start_steps
-<<<<<<< HEAD
         self._copy_state = copy_state
-=======
         self._ticks_per_sec = ticks_per_sec
->>>>>>> 263319df
 
         Sensors.set_primary_cam_size(window_height, window_width)
         Sensors.set_pixel_cam_size(camera_height, camera_width)
