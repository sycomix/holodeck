"""Module containing the environment interface for Holodeck.
An environment contains all elements required to communicate with a world binary or HolodeckCore editor.
It specifies an environment, which contains a number of agents, and the interface for communicating with the agents.
"""
import atexit
import os
import subprocess
import sys
from copy import copy

from holodeck.command import *
from holodeck.exceptions import HolodeckException
from holodeck.holodeckclient import HolodeckClient
<<<<<<< HEAD


class AgentDefinition(object):
    """A class for declaring what agents are expected in a particular holodeck Environment.

    Args:
        agent_name (str): The name of the agent to control.
        agent_type (str or type): The type of HolodeckAgent to control, string or class reference.
        sensors (list of (str or type)): A list of HolodeckSensors to read from this agent. Defaults to None.
    """
    __agent_keys__ = {"DiscreteSphereAgent": DiscreteSphereAgent,
                      "ContinuousSphereAgent": ContinuousSphereAgent,
                      "UavAgent": UavAgent,
                      "AndroidAgent": AndroidAgent,
                      "NavAgent": NavAgent,
                      "TurtleAgent":TurtleAgent,
                      DiscreteSphereAgent: DiscreteSphereAgent,
                      ContinuousSphereAgent: ContinuousSphereAgent,
                      UavAgent: UavAgent,
                      AndroidAgent: AndroidAgent,
                      NavAgent: NavAgent,
                      TurtleAgent: TurtleAgent}

    @staticmethod
    def __convert_sensors(sensors):
        result = []
        for sensor in sensors:
            if isinstance(sensor, str):
                result.append(Sensors.name_to_sensor(sensor))
            else:
                result.append(sensor)
        return result

    def __init__(self, agent_name, agent_type, sensors=None):
        super(AgentDefinition, self).__init__()
        sensors = sensors or list()
        self.name = agent_name
        self.type = AgentDefinition.__agent_keys__[agent_type]
        self.sensors = AgentDefinition.__convert_sensors(sensors)
=======
from holodeck.agents import *
>>>>>>> c2ac6842


class HolodeckEnvironment(object):
    """The high level interface for interacting with a Holodeck world.
    Most users will want an environment created for them via `holodeck.make`.

    Args:
        agent_definitions (list of :obj:`AgentDefinition`): Which agents to expect in the environment.
        binary_path (str, optional): The path to the binary to load the world from. Defaults to None.
        task_key (str, optional): The name of the map within the binary to load. Defaults to None.
        window_height (int, optional): The height to load the binary at. Defaults to 512.
        window_width (int, optional): The width to load the binary at. Defaults to 512.
        camera_height (int, optional): The height of all pixel camera sensors. Defaults to 256.
        camera_width (int, optional): The width of all pixel camera sensors. Defaults to 256.
        start_world (bool, optional): Whether to load a binary or not. Defaults to True.
        uuid (str): A unique identifier, used when running multiple instances of holodeck. Defaults to "".
        gl_version (int, optional): The version of OpenGL to use for Linux. Defaults to 4.
        show_viewport (bool, optional) If the viewport should be shown (Linux only) Defaults to True.
        ticks_per_sec (int, optional) Number of frame ticks per unreal second. Defaults to 30.
        copy_state (bool, optional) If the state should be copied or returned as a reference. Defaults to True.

    Returns:
        HolodeckEnvironment: A holodeck environment object.
    """

    def __init__(self, agent_definitions, binary_path=None, task_key=None, window_height=512, window_width=512,
                 camera_height=256, camera_width=256, start_world=True, uuid="", gl_version=4, verbose=False,
                 pre_start_steps=2, show_viewport=True, ticks_per_sec=30, copy_state=True):

        # Initialize variables
        self._window_height = window_height
        self._window_width = window_width
        self._camera_height = camera_height
        self._camera_width = camera_width
        self._uuid = uuid
        self._pre_start_steps = pre_start_steps
        self._copy_state = copy_state
        self._ticks_per_sec = ticks_per_sec

        # Start world based on OS
        if start_world:
            if os.name == "posix":
                self.__linux_start_process__(binary_path, task_key, gl_version, verbose=verbose, show_viewport=show_viewport)
            elif os.name == "nt":
                self.__windows_start_process__(binary_path, task_key, verbose=verbose)
            else:
                raise HolodeckException("Unknown platform: " + os.name)

        # Initialize Client
        self._client = HolodeckClient(self._uuid)
        self._command_center = CommandCenter(self._client)
        self._client.command_center = self._command_center
        self._reset_ptr = self._client.malloc("RESET", [1], np.bool)
        self._reset_ptr[0] = False

        # Set up agents already in the world
        self.agents = dict()
        self._state_dict = dict()
        self._add_agents(agent_definitions)

        # Spawn agents not yet in the world.
        # TODO implement this section for future build automation update

        # Set the main agent
        self._agent = self.agents[agent_definitions[0].name]

        # Set the default state function
        self.num_agents = len(self.agents)
        self._default_state_fn = self._get_single_state if self.num_agents == 1 else self._get_full_state

        self._client.acquire()
        
        # Flag indicates if the user has called .reset() before .tick() and .step()
        self._initial_reset = False

    @property
    def action_space(self):
        """Gives the action space for the main agent.

        Returns:
            ActionSpace: The action space for the main agent.
        """
        return self._agent.action_space

    def info(self):
        """Returns a string with specific information about the environment.
        This information includes which agents are in the environment and which sensors they have.

        Returns:
            str: The information in a string format.
        """
        result = list()
        result.append("Agents:\n")
        for agent in self._all_agents:
            result.append("\tName: ")
            result.append(agent.name)
            result.append("\n\tType: ")
            result.append(type(agent).__name__)
            result.append("\n\t")
            result.append("Sensors:\n")
            for sensor in self._sensor_map[agent.name].keys():
                result.append("\t\t")
                result.append(sensor.name)
                result.append("\n")
        return "".join(result)

    def reset(self):
        """Resets the environment, and returns the state.
        If it is a single agent environment, it returns that state for that agent. Otherwise, it returns a dict from
        agent name to state.

        Returns:
            tuple or dict: For single agent environment, returns the same as `step`.
                For multi-agent environment, returns the same as `tick`.
        """
        self._initial_reset = True
        self._reset_ptr[0] = True
        self._command_center.clear()

        for _ in range(self._pre_start_steps + 1):
            self.tick()

        for agent in self.agents:
            self.set_ticks_per_capture(agent, self.agents[agent].get_ticks_per_capture())

        return self._default_state_fn()

    def step(self, action):
        """Supplies an action to the main agent and tells the environment to tick once.
        Primary mode of interaction for single agent environments.

        Args:
            action (np.ndarray): An action for the main agent to carry out on the next tick.

        Returns:
            tuple: The (state, reward, terminal, info) tuple for the agent. State is a dictionary
            from sensor enum (see :obj:`holodeck.sensors.Sensors`) to np.ndarray.
            Reward is the float reward returned by the environment.
            Terminal is the bool terminal signal returned by the environment.
            Info is any additional info, depending on the world. Defaults to None.
        """
        if not self._initial_reset:
            raise HolodeckException("You must call .reset() before .step()")

        self._agent.act(action)

        self._command_center.handle_buffer()

        self._client.release()
        self._client.acquire()

        return self._get_single_state()

    def teleport(self, agent_name, location=None, rotation=None):
        """Teleports the target agent to any given location, and applies a specific rotation.

        Args:
            agent_name (str): The name of the agent to teleport.
            location (np.ndarray or list): XYZ coordinates (in meters) for the agent to be teleported to.
                If no location is given, it isn't teleported, but may still be rotated. Defaults to None.
            rotation (np.ndarray or list): A new rotation target for the agent.
                If no rotation is given, it isn't rotated, but may still be teleported. Defaults to None.
        """
        self.agents[agent_name].teleport(location, rotation)
        self.tick()

    def set_state(self, agent_name, location, rotation, velocity, angular_velocity):
        """Sets a new state for any agent given a location, rotation and linear and angular velocity. Will sweep and be
        blocked by objects in it's way however

        Args:
            agent_name (str): The name of the agent to teleport.
            location (np.ndarray or list): XYZ coordinates (in meters) for the agent to be teleported to.
            rotation (np.ndarray or list): A new rotation target for the agent.
            velocity (np.ndarray or list): A new velocity for the agent.
            angular velocity (np.ndarray or list): A new angular velocity for the agent.
        """
        self.agents[agent_name].set_state(location, rotation, velocity, angular_velocity)
        return self.tick()

    def act(self, agent_name, action):
        """Supplies an action to a particular agent, but doesn't tick the environment.
        Primary mode of interaction for multi-agent environments. After all agent commands are supplied,
        they can be applied with a call to `tick`.

        Args:
            agent_name (str): The name of the agent to supply an action for.
            action (np.ndarray or list): The action to apply to the agent. This action will be applied every
                time `tick` is called, until a new action is supplied with another call to act.
        """
        self.agents[agent_name].act(action)

    def tick(self):
        """Ticks the environment once. Normally used for multi-agent environments.

        Returns:
            dict: A dictionary from agent name to its full state. The full state is another dictionary
            from :obj:`holodeck.sensors.Sensors` enum to np.ndarray, containing the sensors information
            for each sensor. The sensors always include the reward and terminal sensors.
        """
        if not self._initial_reset:
            raise HolodeckException("You must call .reset() before .tick()")

        self._command_center.handle_buffer()

        self._client.release()
        self._client.acquire()
        return self._get_full_state()

    def _enqueue_command(self, command_to_send):
        self._command_center.enqueue_command(command_to_send)

    def spawn_agent(self, agent_definition, location):
        """Queues a spawn agent command. It will be applied when `tick` or `step` is called next.
        The agent won't be able to be used until the next frame.

        Args:
            agent_definition (:obj:`AgentDefinition`): The definition of the agent to spawn.
            location (np.ndarray or list): The position to spawn the agent in the world, in XYZ coordinates (in meters).
        """
        self._add_agents(agent_definition)
        self._enqueue_command(SpawnAgentCommand(location, agent_definition.name, agent_definition.type))

    def set_ticks_per_capture(self, agent_name, ticks_per_capture):
        """Queues a rgb camera rate command. It will be applied when `tick` or `step` is called next.
        The specified agent's rgb camera will capture images every specified number of ticks.
        The sensor's image will remain unchanged between captures.
        This method must be called after every call to env.reset.

        Args:
            agent_name (str): The name of the agent whose rgb camera should be modified.
            ticks_per_capture (int): The amount of ticks to wait between camera captures.
        """
        if not isinstance(ticks_per_capture, int) or ticks_per_capture < 1:
            print("Ticks per capture value " + str(ticks_per_capture) + " invalid")
        elif agent_name not in self.agents:
            print("No such agent %s" % agent_name)
        else:
            self.agents[agent_name].set_ticks_per_capture(ticks_per_capture)
            command_to_send = RGBCameraRateCommand(agent_name, ticks_per_capture)
            self._enqueue_command(command_to_send)

    def set_fog_density(self, density):
        """Queue up a change fog density command. It will be applied when `tick` or `step` is called next.
        By the next tick, the exponential height fog in the world will have the new density. If there is no fog in the
        world, it will be automatically created with the given density.

        Args:
            density (float): The new density value, between 0 and 1. The command will not be sent if the given
        density is invalid.
        """
        if density < 0 or density > 1:
            raise HolodeckException("Fog density should be between 0 and 1")

        self._enqueue_command(ChangeFogDensityCommand(density))

    def draw_line(self, start, end, color=None, thickness=10.0):
        """Draws a debug line in the world

        Args:
            start (list of 3 floats): The start location of the line
            end (list of 3 floats): The end location of the line
            color (list of 3 floats): RGB values for the color
            thickness (float): thickness of the line
        """
        color = [255, 0, 0] if color is None else color
        command_to_send = DebugDrawCommand(0, start, end, color, thickness)
        self._enqueue_command(command_to_send)

    def draw_arrow(self, start, end, color=None, thickness=10.0):
        """Draws a debug arrow in the world

        Args:
            start (list of 3 floats): The start location of the arrow
            end (list of 3 floats): The end location of the arrow
            color (list of 3 floats): RGB values for the color
            thickness (float): thickness of the arrow
        """
        color = [255, 0, 0] if color is None else color
        command_to_send = DebugDrawCommand(1, start, end, color, thickness)
        self._enqueue_command(command_to_send)

    def draw_box(self, center, extent, color=None, thickness=10.0):
        """Draws a debug box in the world

        Args:
            center (list of 3 floats): The start location of the box
            extent (list of 3 floats): The extent of the box
            color (list of 3 floats): RGB values for the color
            thickness (float): thickness of the lines
        """
        color = [255, 0, 0] if color is None else color
        command_to_send = DebugDrawCommand(2, center, extent, color, thickness)
        self._enqueue_command(command_to_send)

    def draw_point(self, loc, color=None, thickness=10.0):
        """Draws a debug point in the world

        Args:
            loc (list of 3 floats): The location of the point
            color (list of 3 floats): RGB values for the color
            thickness (float): thickness of the point
        """
        color = [255, 0, 0] if color is None else color
        command_to_send = DebugDrawCommand(3, loc, [0, 0, 0], color, thickness)
        self._enqueue_command(command_to_send)

    def set_day_time(self, hour):
        """Queue up a change day time command. It will be applied when `tick` or `step` is called next.
        By the next tick, the lighting and the skysphere will be updated with the new hour. If there is no skysphere
        or directional light in the world, the command will not function properly but will not cause a crash.

        Args:
            hour (int): The hour in military time, between 0 and 23 inclusive.
        """
        self._enqueue_command(DayTimeCommand(hour % 24))

    def start_day_cycle(self, day_length):
        """Queue up a day cycle command to start the day cycle. It will be applied when `tick` or `step` is called next.
        The sky sphere will now update each tick with an updated sun angle as it moves about the sky. The length of a
        day will be roughly equivalent to the number of minutes given.

        Args:
            day_length (int): The number of minutes each day will be.
        """
        if day_length <= 0:
            raise HolodeckException("The given day length should be between above 0!")

        command_to_send = DayCycleCommand(True)
        command_to_send.set_day_length(day_length)
        self._enqueue_command(command_to_send)

    def stop_day_cycle(self):
        """Queue up a day cycle command to stop the day cycle. It will be applied when `tick` or `step` is called next.
        By the next tick, day cycle will stop where it is.
        """
        self._enqueue_command(DayCycleCommand(False))

    def teleport_camera(self, location, rotation):
        """Queue up a teleport camera command to stop the day cycle.
        By the next tick, the camera's location and rotation will be updated
        """
        self._enqueue_command(TeleportCameraCommand(location, rotation))

    def should_render_viewport(self, render_viewport):
        """Controls whether the viewport is rendered or not
        Args:
            render_viewport (boolean): If the viewport should be rendered
        """
        self._enqueue_command(RenderViewportCommand(render_viewport))

    def set_render_quality(self, render_quality):
        """Adjusts the rendering quality of Holodeck. 
        Args:
            render_quality (int): An integer between 0 and 3. 
                                    0 = low
                                    1 = medium
                                    2 = high
                                    3 = epic
        """
        self._enqueue_command(RenderQualityCommand(render_quality))

    def set_weather(self, weather_type):
        """Queue up a set weather command. It will be applied when `tick` or `step` is called next.
        By the next tick, the lighting, skysphere, fog, and relevant particle systems will be updated and/or spawned
        to the given weather. If there is no skysphere or directional light in the world, the command may not function
        properly but will not cause a crash.

        NOTE: Because this command can effect the fog density, any changes made by a change_fog_density command before
        a set_weather command called will be undone. It is recommended to call change_fog_density after calling set
        weather.

        Args:
            weather_type (str): The type of weather, which can be 'Rain' or 'Cloudy'. In all downloadable worlds,
            the weather is clear by default. If the given type string is not available, the command will not be sent.

        """
        if not SetWeatherCommand.has_type(weather_type.lower()):
            raise HolodeckException("Invalid weather type " + weather_type)

        self._enqueue_command(SetWeatherCommand(weather_type.lower()))

    def set_control_scheme(self, agent_name, control_scheme):
        """Set the control scheme for a specific agent.

        Args:
            agent_name (str): The name of the agent to set the control scheme for.
            control_scheme (int): A control scheme value (see :obj:`holodeck.agents.ControlSchemes`)
        """
        if agent_name not in self.agents:
            print("No such agent %s" % agent_name)
        else:
            self.agents[agent_name].set_control_scheme(control_scheme)

    def set_sensor_enabled(self, agent_name, sensor_name, enabled):
        """Enable or disable a sensor for an agent.

        Args:
            agent_name (str): The name of the agent whose sensor will be switched
            sensor_name (str): The name of the sensor to be switched
            enabled (bool): Boolean representing whether to enable or disable the sensor
        """
        if agent_name not in self._sensor_map:
            print("No such agent %s" % agent_name)
        else: 
            self._should_write_to_command_buffer = True
            command_to_send = SetSensorEnabledCommand(agent_name, sensor_name, enabled)
            self._commands.add_command(command_to_send)

    def send_world_command(self, name, num_params=[], string_params=[]):
        """Queue up a custom command. A custom command sends an abitrary command that may only exist in a 
        specific world or package. It is given a name and any amount of string and number parameters that allow
        it to alter the state of the world.

        Args:
            name (string): The name of the command. This distinguishes it from different commands.
            num_params (list of int): The number parameters that correspond to the command. This may be empty.
            string_params (list of string): The string parameters that correspond to the command. This may be empty.
        """
        self._should_write_to_command_buffer = True
        command_to_send = CustomCommand(name, num_params, string_params)
        self._commands.add_command(command_to_send)

    def __linux_start_process__(self, binary_path, task_key, gl_version, verbose, show_viewport=True):
        import posix_ipc
        out_stream = sys.stdout if verbose else open(os.devnull, 'w')
        loading_semaphore = posix_ipc.Semaphore('/HOLODECK_LOADING_SEM' + self._uuid, os.O_CREAT | os.O_EXCL,
                                                initial_value=0)
        # Copy the environment variables to remove the DISPLAY variable if we shouldn't show the viewport
        # see https://answers.unrealengine.com/questions/815764/in-the-release-notes-it-says-the-engine-can-now-cr.html?sort=oldest
        environment = dict(copy(os.environ))
        if not show_viewport:
            del environment['DISPLAY']
        self._world_process = subprocess.Popen([binary_path, task_key, '-HolodeckOn', '-opengl' + str(gl_version),
                                                '-LOG=HolodeckLog.txt', '-ResX=' + str(self._window_width),
                                                '-ResY=' + str(self._window_height),'-CamResX=' + str(self._camera_width),
                                                '-CamResY=' + str(self._camera_height), '--HolodeckUUID=' + self._uuid,
<<<<<<< HEAD
                                                '-TicksPerSec=' + str(self._ticks_per_sec)],
=======
                                               '-TicksPerSec=' + str(self._ticks_per_sec)],
>>>>>>> c2ac6842
                                               stdout=out_stream,
                                               stderr=out_stream,
                                               env=environment)

        atexit.register(self.__on_exit__)

        try:
            loading_semaphore.acquire(100)
        except posix_ipc.BusyError:
            raise HolodeckException("Timed out waiting for binary to load. Ensure that holodeck is not being run with root priveleges.")
        loading_semaphore.unlink()

    def __windows_start_process__(self, binary_path, task_key, verbose):
        import win32event
        out_stream = sys.stdout if verbose else open(os.devnull, 'w')
        loading_semaphore = win32event.CreateSemaphore(None, 0, 1, "Global\\HOLODECK_LOADING_SEM" + self._uuid)
        self._world_process = subprocess.Popen([binary_path, task_key, '-HolodeckOn', '-LOG=HolodeckLog.txt',
                                                '-ResX=' + str(self._window_width), "-ResY=" + str(self._window_height),
                                                '-CamResX=' + str(self._camera_width),
                                                '-CamResY=' + str(self._camera_height), "--HolodeckUUID=" + self._uuid,
                                                '-TicksPerSec=' + str(self._ticks_per_sec)],
                                               stdout=out_stream, stderr=out_stream)
        atexit.register(self.__on_exit__)
        response = win32event.WaitForSingleObject(loading_semaphore, 100000)  # 100 second timeout
        if response == win32event.WAIT_TIMEOUT:
            raise HolodeckException("Timed out waiting for binary to load")

    def __on_exit__(self):
        if hasattr(self, '_world_process'):
            self._world_process.kill()
            self._world_process.wait(5)
        self._client.unlink()

    # Context manager APIs, allows `with` statement to be used
    def __enter__(self):
        return self

    def __exit__(self, exc_type, exc_value, traceback):
        # TODO: Surpress exceptions?
        self.__on_exit__()

    def _get_single_state(self):
        reward = None
        terminal = None
        for sensor in self._state_dict[self._agent.name]:
            if sensor is "TaskSensor":
                reward = self._state_dict[self._agent.name][sensor][0]
                terminal = self._state_dict[self._agent.name][sensor][1] == 1

        state = self._create_copy(self._state_dict[self._agent.name]) if self._copy_state \
            else self._state_dict[self._agent.name]
        return state, reward, terminal, None

    def _get_full_state(self):
        return self._create_copy(self._state_dict) if self._copy_state else self._state_dict

    def _create_copy(self, obj):
        if isinstance(obj, dict):  # Deep copy dictionary
            cp = dict()
            for k, v in obj.items():
                if isinstance(v, dict):
                    cp[k] = self._create_copy(v)
                else:
                    cp[k] = np.copy(v)
            return cp
        return None  # Not implemented for other types

    def _add_agents(self, agent_definitions):
        """Add specified agents to the client. Set up their shared memory and sensor linkages.
        Does not spawn an agent in the Holodeck, this is only for documenting and accessing already existing agents.
        This is an internal function.
        Positional Arguments:
        agent_definitions -- The agent(s) to add.
        """
        if not isinstance(agent_definitions, list):
            agent_definitions = [agent_definitions]
        for agent_def in agent_definitions:
            if agent_def.name in self.agents:
                print("Error: agent name duplicate.")
            else:
                self.agents[agent_def.name] = AgentFactory.build_agent(self._client, agent_def)
                self._state_dict[agent_def.name] = self.agents[agent_def.name].agent_state_dict
<|MERGE_RESOLUTION|>--- conflicted
+++ resolved
@@ -11,49 +11,7 @@
 from holodeck.command import *
 from holodeck.exceptions import HolodeckException
 from holodeck.holodeckclient import HolodeckClient
-<<<<<<< HEAD
-
-
-class AgentDefinition(object):
-    """A class for declaring what agents are expected in a particular holodeck Environment.
-
-    Args:
-        agent_name (str): The name of the agent to control.
-        agent_type (str or type): The type of HolodeckAgent to control, string or class reference.
-        sensors (list of (str or type)): A list of HolodeckSensors to read from this agent. Defaults to None.
-    """
-    __agent_keys__ = {"DiscreteSphereAgent": DiscreteSphereAgent,
-                      "ContinuousSphereAgent": ContinuousSphereAgent,
-                      "UavAgent": UavAgent,
-                      "AndroidAgent": AndroidAgent,
-                      "NavAgent": NavAgent,
-                      "TurtleAgent":TurtleAgent,
-                      DiscreteSphereAgent: DiscreteSphereAgent,
-                      ContinuousSphereAgent: ContinuousSphereAgent,
-                      UavAgent: UavAgent,
-                      AndroidAgent: AndroidAgent,
-                      NavAgent: NavAgent,
-                      TurtleAgent: TurtleAgent}
-
-    @staticmethod
-    def __convert_sensors(sensors):
-        result = []
-        for sensor in sensors:
-            if isinstance(sensor, str):
-                result.append(Sensors.name_to_sensor(sensor))
-            else:
-                result.append(sensor)
-        return result
-
-    def __init__(self, agent_name, agent_type, sensors=None):
-        super(AgentDefinition, self).__init__()
-        sensors = sensors or list()
-        self.name = agent_name
-        self.type = AgentDefinition.__agent_keys__[agent_type]
-        self.sensors = AgentDefinition.__convert_sensors(sensors)
-=======
 from holodeck.agents import *
->>>>>>> c2ac6842
 
 
 class HolodeckEnvironment(object):
@@ -491,11 +449,7 @@
                                                 '-LOG=HolodeckLog.txt', '-ResX=' + str(self._window_width),
                                                 '-ResY=' + str(self._window_height),'-CamResX=' + str(self._camera_width),
                                                 '-CamResY=' + str(self._camera_height), '--HolodeckUUID=' + self._uuid,
-<<<<<<< HEAD
                                                 '-TicksPerSec=' + str(self._ticks_per_sec)],
-=======
-                                               '-TicksPerSec=' + str(self._ticks_per_sec)],
->>>>>>> c2ac6842
                                                stdout=out_stream,
                                                stderr=out_stream,
                                                env=environment)
