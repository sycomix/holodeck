"""Module containing the environment interface for Holodeck.
An environment contains all elements required to communicate with a world binary or HolodeckCore editor.
It specifies an environment, which contains a number of agents, and the interface for communicating with the agents.
"""
import atexit
import os
import subprocess
import sys
from copy import copy

from holodeck.command import *
from holodeck.exceptions import HolodeckException
from holodeck.holodeckclient import HolodeckClient
from holodeck.agents import *


class HolodeckEnvironment(object):
    """The high level interface for interacting with a Holodeck world.
    Most users will want an environment created for them via `holodeck.make`.

    Args:
        agent_definitions (list of :obj:`AgentDefinition`): Which agents to expect in the environment.
        binary_path (str, optional): The path to the binary to load the world from. Defaults to None.
        task_key (str, optional): The name of the map within the binary to load. Defaults to None.
        window_height (int, optional): The height to load the binary at. Defaults to 512.
        window_width (int, optional): The width to load the binary at. Defaults to 512.
        camera_height (int, optional): The height of all pixel camera sensors. Defaults to 256.
        camera_width (int, optional): The width of all pixel camera sensors. Defaults to 256.
        start_world (bool, optional): Whether to load a binary or not. Defaults to True.
        uuid (str): A unique identifier, used when running multiple instances of holodeck. Defaults to "".
        gl_version (int, optional): The version of OpenGL to use for Linux. Defaults to 4.
        show_viewport (bool, optional) If the viewport should be shown (Linux only) Defaults to True.
        ticks_per_sec (int, optional) Number of frame ticks per unreal second. Defaults to 30.
        copy_state (bool, optional) If the state should be copied or returned as a reference. Defaults to True.

    Returns:
        HolodeckEnvironment: A holodeck environment object.
    """

    def __init__(self, agent_definitions, binary_path=None, task_key=None, window_height=512, window_width=512,
                 camera_height=256, camera_width=256, start_world=True, uuid="", gl_version=4, verbose=False,
                 pre_start_steps=2, show_viewport=True, ticks_per_sec=30, copy_state=True):
        """Constructor for HolodeckEnvironment.
        Positional arguments:
        agent_definitions -- A list of AgentDefinition objects for which agents to expect in the environment
        Keyword arguments:
        binary_path -- The path to the binary to load the world from (default None)
        task_key -- The name of the map within the binary to load (default None)
        height -- The height to load the binary at (default 512)
        width -- The width to load the binary at (default 512)
        start_world -- Whether to load a binary or not (default True)
        uuid -- A unique identifier, used when running multiple instances of holodeck (default "")
        gl_version -- The version of OpenGL to use for Linux (default 4)
        show_viewport -- If the viewport should be shown (Linux only)
        """

        # Initialize variables
        self._window_height = window_height
        self._window_width = window_width
        self._camera_height = camera_height
        self._camera_width = camera_width
        self._uuid = uuid
        self._pre_start_steps = pre_start_steps
        self._copy_state = copy_state
        self._ticks_per_sec = ticks_per_sec

        # Start world based on OS
        if start_world:
            if os.name == "posix":
                self.__linux_start_process__(binary_path, task_key, gl_version, verbose=verbose, show_viewport=show_viewport)
            elif os.name == "nt":
                self.__windows_start_process__(binary_path, task_key, verbose=verbose)
            else:
                raise HolodeckException("Unknown platform: " + os.name)

        # Initialize Client
        self._client = HolodeckClient(self._uuid)
        self._command_center = CommandCenter(self._client)
        self._client.command_center = self._command_center
        self._reset_ptr = self._client.malloc("RESET", [1], np.bool)
        self._reset_ptr[0] = False

        # Set up agents already in the world
        self.agents = dict()
        self._state_dict = dict()
        self._add_agents(agent_definitions)

        # Spawn agents not yet in the world.
        # TODO implement this section for future build automation update

        # Set the main agent
        self._agent = self.agents[agent_definitions[0].name]

        # Set the default state function
        self.num_agents = len(self.agents)
        self._default_state_fn = self._get_single_state if self.num_agents == 1 else self._get_full_state

        self._client.acquire()
        
        # Flag indicates if the user has called .reset() before .tick() and .step()
        self._initial_reset = False

    @property
    def action_space(self):
        """Gives the action space for the main agent.

        Returns:
            ActionSpace: The action space for the main agent.
        """
        return self._agent.action_space

    def info(self):
        """Returns a string with specific information about the environment.
        This information includes which agents are in the environment and which sensors they have.

        Returns:
            str: The information in a string format.
        """
        result = list()
        result.append("Agents:\n")
        for agent in self._all_agents:
            result.append("\tName: ")
            result.append(agent.name)
            result.append("\n\tType: ")
            result.append(type(agent).__name__)
            result.append("\n\t")
            result.append("Sensors:\n")
            for sensor in self._sensor_map[agent.name].keys():
                result.append("\t\t")
                result.append(sensor.name)
                result.append("\n")
        return "".join(result)

    def reset(self):
        """Resets the environment, and returns the state.
        If it is a single agent environment, it returns that state for that agent. Otherwise, it returns a dict from
        agent name to state.

        Returns:
            tuple or dict: For single agent environment, returns the same as `step`.
                For multi-agent environment, returns the same as `tick`.
        """
        self._initial_reset = True
        self._reset_ptr[0] = True
        self._command_center.clear()

        for _ in range(self._pre_start_steps + 1):
            self.tick()

        for agent in self.agents:
            self.set_ticks_per_capture(agent, self.agents[agent].get_ticks_per_capture())

        return self._default_state_fn()

    def step(self, action):
        """Supplies an action to the main agent and tells the environment to tick once.
        Primary mode of interaction for single agent environments.

        Args:
            action (np.ndarray): An action for the main agent to carry out on the next tick.

        Returns:
            tuple: The (state, reward, terminal, info) tuple for the agent. State is a dictionary
            from sensor enum (see :obj:`holodeck.sensors.Sensors`) to np.ndarray.
            Reward is the float reward returned by the environment.
            Terminal is the bool terminal signal returned by the environment.
            Info is any additional info, depending on the world. Defaults to None.
        """
        if not self._initial_reset:
            raise HolodeckException("You must call .reset() before .step()")

        self._agent.act(action)

        self._command_center.handle_buffer()

        self._client.release()
        self._client.acquire()

        return self._get_single_state()

    def teleport(self, agent_name, location=None, rotation=None):
        """Teleports the target agent to any given location, and applies a specific rotation.

        Args:
            agent_name (str): The name of the agent to teleport.
            location (np.ndarray or list): XYZ coordinates (in meters) for the agent to be teleported to.
                If no location is given, it isn't teleported, but may still be rotated. Defaults to None.
            rotation (np.ndarray or list): A new rotation target for the agent.
                If no rotation is given, it isn't rotated, but may still be teleported. Defaults to None.
        """
        self.agents[agent_name].teleport(location, rotation)
        self.tick()

    def set_state(self, agent_name, location, rotation, velocity, angular_velocity):
        """Sets a new state for any agent given a location, rotation and linear and angular velocity. Will sweep and be
        blocked by objects in it's way however

        Args:
            agent_name (str): The name of the agent to teleport.
            location (np.ndarray or list): XYZ coordinates (in meters) for the agent to be teleported to.
            rotation (np.ndarray or list): A new rotation target for the agent.
            velocity (np.ndarray or list): A new velocity for the agent.
            angular velocity (np.ndarray or list): A new angular velocity for the agent.
        """
        self.agents[agent_name].set_state(location, rotation, velocity, angular_velocity)
        return self.tick()

    def act(self, agent_name, action):
        """Supplies an action to a particular agent, but doesn't tick the environment.
        Primary mode of interaction for multi-agent environments. After all agent commands are supplied,
        they can be applied with a call to `tick`.

        Args:
            agent_name (str): The name of the agent to supply an action for.
            action (np.ndarray or list): The action to apply to the agent. This action will be applied every
                time `tick` is called, until a new action is supplied with another call to act.
        """
        self.agents[agent_name].act(action)

    def tick(self):
        """Ticks the environment once. Normally used for multi-agent environments.

        Returns:
            dict: A dictionary from agent name to its full state. The full state is another dictionary
            from :obj:`holodeck.sensors.Sensors` enum to np.ndarray, containing the sensors information
            for each sensor. The sensors always include the reward and terminal sensors.
        """
        if not self._initial_reset:
            raise HolodeckException("You must call .reset() before .tick()")

        self._command_center.handle_buffer()

        self._client.release()
        self._client.acquire()
        return self._get_full_state()

    def _enqueue_command(self, command_to_send):
        self._command_center.enqueue_command(command_to_send)

    def spawn_agent(self, agent_definition, location):
        """Queues a spawn agent command. It will be applied when `tick` or `step` is called next.
        The agent won't be able to be used until the next frame.

        Args:
            agent_definition (:obj:`AgentDefinition`): The definition of the agent to spawn.
            location (np.ndarray or list): The position to spawn the agent in the world, in XYZ coordinates (in meters).
        """
        self._add_agents(agent_definition)
        self._enqueue_command(SpawnAgentCommand(location, agent_definition.name, agent_definition.type))

    def set_ticks_per_capture(self, agent_name, ticks_per_capture):
        """Queues a rgb camera rate command. It will be applied when `tick` or `step` is called next.
        The specified agent's rgb camera will capture images every specified number of ticks.
        The sensor's image will remain unchanged between captures.
        This method must be called after every call to env.reset.

        Args:
            agent_name (str): The name of the agent whose rgb camera should be modified.
            ticks_per_capture (int): The amount of ticks to wait between camera captures.
        """
        if not isinstance(ticks_per_capture, int) or ticks_per_capture < 1:
            print("Ticks per capture value " + str(ticks_per_capture) + " invalid")
        elif agent_name not in self.agents:
            print("No such agent %s" % agent_name)
        else:
            self.agents[agent_name].set_ticks_per_capture(ticks_per_capture)
            command_to_send = RGBCameraRateCommand(agent_name, ticks_per_capture)
            self._enqueue_command(command_to_send)

    def set_fog_density(self, density):
        """Queue up a change fog density command. It will be applied when `tick` or `step` is called next.
        By the next tick, the exponential height fog in the world will have the new density. If there is no fog in the
        world, it will be automatically created with the given density.

        Args:
            density (float): The new density value, between 0 and 1. The command will not be sent if the given
        density is invalid.
        """
        if density < 0 or density > 1:
            raise HolodeckException("Fog density should be between 0 and 1")

        self._enqueue_command(ChangeFogDensityCommand(density))

    def draw_line(self, start, end, color=None, thickness=10.0):
        """Draws a debug line in the world

        Args:
            start (list of 3 floats): The start location of the line
            end (list of 3 floats): The end location of the line
            color (list of 3 floats): RGB values for the color
            thickness (float): thickness of the line
        """
        color = [255, 0, 0] if color is None else color
        command_to_send = DebugDrawCommand(0, start, end, color, thickness)
        self._enqueue_command(command_to_send)

    def draw_arrow(self, start, end, color=None, thickness=10.0):
        """Draws a debug arrow in the world

        Args:
            start (list of 3 floats): The start location of the arrow
            end (list of 3 floats): The end location of the arrow
            color (list of 3 floats): RGB values for the color
            thickness (float): thickness of the arrow
        """
        color = [255, 0, 0] if color is None else color
        command_to_send = DebugDrawCommand(1, start, end, color, thickness)
        self._enqueue_command(command_to_send)

    def draw_box(self, center, extent, color=None, thickness=10.0):
        """Draws a debug box in the world

        Args:
            center (list of 3 floats): The start location of the box
            extent (list of 3 floats): The extent of the box
            color (list of 3 floats): RGB values for the color
            thickness (float): thickness of the lines
        """
        color = [255, 0, 0] if color is None else color
        command_to_send = DebugDrawCommand(2, center, extent, color, thickness)
        self._enqueue_command(command_to_send)

    def draw_point(self, loc, color=None, thickness=10.0):
        """Draws a debug point in the world

        Args:
            loc (list of 3 floats): The location of the point
            color (list of 3 floats): RGB values for the color
            thickness (float): thickness of the point
        """
        color = [255, 0, 0] if color is None else color
        command_to_send = DebugDrawCommand(3, loc, [0, 0, 0], color, thickness)
        self._enqueue_command(command_to_send)

    def set_day_time(self, hour):
        """Queue up a change day time command. It will be applied when `tick` or `step` is called next.
        By the next tick, the lighting and the skysphere will be updated with the new hour. If there is no skysphere
        or directional light in the world, the command will not function properly but will not cause a crash.

        Args:
            hour (int): The hour in military time, between 0 and 23 inclusive.
        """
        self._enqueue_command(DayTimeCommand(hour % 24))

    def start_day_cycle(self, day_length):
        """Queue up a day cycle command to start the day cycle. It will be applied when `tick` or `step` is called next.
        The sky sphere will now update each tick with an updated sun angle as it moves about the sky. The length of a
        day will be roughly equivalent to the number of minutes given.

        Args:
            day_length (int): The number of minutes each day will be.
        """
        if day_length <= 0:
            raise HolodeckException("The given day length should be between above 0!")

        command_to_send = DayCycleCommand(True)
        command_to_send.set_day_length(day_length)
        self._enqueue_command(command_to_send)

    def stop_day_cycle(self):
        """Queue up a day cycle command to stop the day cycle. It will be applied when `tick` or `step` is called next.
        By the next tick, day cycle will stop where it is.
        """
        self._enqueue_command(DayCycleCommand(False))

    def teleport_camera(self, location, rotation):
        """Queue up a teleport camera command to stop the day cycle.
        By the next tick, the camera's location and rotation will be updated
        """
        self._enqueue_command(TeleportCameraCommand(location, rotation))

    def should_render_viewport(self, render_viewport):
        """Controls whether the viewport is rendered or not
        Args:
            render_viewport (boolean): If the viewport should be rendered
        """
        self._enqueue_command(RenderViewportCommand(render_viewport))

    def set_render_quality(self, render_quality):
        """Adjusts the rendering quality of Holodeck. 
        Args:
            render_quality (int): An integer between 0 and 3. 
                                    0 = low
                                    1 = medium
                                    2 = high
                                    3 = epic
        """
        self._enqueue_command(RenderQualityCommand(render_quality))

    def set_weather(self, weather_type):
        """Queue up a set weather command. It will be applied when `tick` or `step` is called next.
        By the next tick, the lighting, skysphere, fog, and relevant particle systems will be updated and/or spawned
        to the given weather. If there is no skysphere or directional light in the world, the command may not function
        properly but will not cause a crash.

        NOTE: Because this command can effect the fog density, any changes made by a change_fog_density command before
        a set_weather command called will be undone. It is recommended to call change_fog_density after calling set
        weather.

        Args:
            weather_type (str): The type of weather, which can be 'Rain' or 'Cloudy'. In all downloadable worlds,
            the weather is clear by default. If the given type string is not available, the command will not be sent.

        """
        if not SetWeatherCommand.has_type(weather_type.lower()):
            raise HolodeckException("Invalid weather type " + weather_type)

        self._enqueue_command(SetWeatherCommand(weather_type.lower()))

<<<<<<< HEAD
=======
    def set_control_scheme(self, agent_name, control_scheme):
        """Set the control scheme for a specific agent.

        Args:
            agent_name (str): The name of the agent to set the control scheme for.
            control_scheme (int): A control scheme value (see :obj:`holodeck.agents.ControlSchemes`)
        """
        if agent_name not in self.agents:
            print("No such agent %s" % agent_name)
        else:
            self.agents[agent_name].set_control_scheme(control_scheme)

    def set_sensor_enabled(self, agent_name, sensor_name, enabled):
        """Enable or disable a sensor for an agent.

        Args:
            agent_name (str): The name of the agent whose sensor will be switched
            sensor_name (str): The name of the sensor to be switched
            enabled (bool): Boolean representing whether to enable or disable the sensor
        """
        if agent_name not in self._sensor_map:
            print("No such agent %s" % agent_name)
        else: 
            self._should_write_to_command_buffer = True
            command_to_send = SetSensorEnabledCommand(agent_name, sensor_name, enabled)
            self._commands.add_command(command_to_send)

    def send_world_command(self, name, num_params=[], string_params=[]):
        """Queue up a custom command. A custom command sends an abitrary command that may only exist in a 
        specific world or package. It is given a name and any amount of string and number parameters that allow
        it to alter the state of the world.

        Args:
            name (string): The name of the command. This distinguishes it from different commands.
            num_params (list of int): The number parameters that correspond to the command. This may be empty.
            string_params (list of string): The string parameters that correspond to the command. This may be empty.
        """
        self._should_write_to_command_buffer = True
        command_to_send = CustomCommand(name, num_params, string_params)
        self._commands.add_command(command_to_send)

>>>>>>> aa452871
    def __linux_start_process__(self, binary_path, task_key, gl_version, verbose, show_viewport=True):
        import posix_ipc
        out_stream = sys.stdout if verbose else open(os.devnull, 'w')
        loading_semaphore = posix_ipc.Semaphore('/HOLODECK_LOADING_SEM' + self._uuid, os.O_CREAT | os.O_EXCL,
                                                initial_value=0)
        # Copy the environment variables to remove the DISPLAY variable if we shouldn't show the viewport
        # see https://answers.unrealengine.com/questions/815764/in-the-release-notes-it-says-the-engine-can-now-cr.html?sort=oldest
        environment = dict(copy(os.environ))
        if not show_viewport:
            del environment['DISPLAY']

        self._world_process = subprocess.Popen([binary_path, task_key, '-HolodeckOn', '-opengl' + str(gl_version),
                                                '-LOG=HolodeckLog.txt', '-ResX=' + str(self._window_width),
                                                '-ResY=' + str(self._window_height),'-CamResX=' + str(self._camera_width),
                                                '-CamResY=' + str(self._camera_height), '--HolodeckUUID=' + self._uuid,
                                               '-TicksPerSec=' + str(self._ticks_per_sec)],
                                               stdout=out_stream,
                                               stderr=out_stream,
                                               env=environment)

        atexit.register(self.__on_exit__)

        try:
            loading_semaphore.acquire(100)
        except posix_ipc.BusyError:
            raise HolodeckException("Timed out waiting for binary to load. Ensure that holodeck is not being run with root priveleges.")
        loading_semaphore.unlink()

    def __windows_start_process__(self, binary_path, task_key, verbose):
        import win32event
        out_stream = sys.stdout if verbose else open(os.devnull, 'w')
        loading_semaphore = win32event.CreateSemaphore(None, 0, 1, "Global\\HOLODECK_LOADING_SEM" + self._uuid)
        self._world_process = subprocess.Popen([binary_path, task_key, '-HolodeckOn', '-LOG=HolodeckLog.txt',
                                                '-ResX=' + str(self._window_width), "-ResY=" + str(self._window_height),
                                                '-CamResX=' + str(self._camera_width),
                                                '-CamResY=' + str(self._camera_height), "--HolodeckUUID=" + self._uuid,
                                                '-TicksPerSec=' + str(self._ticks_per_sec)],
                                               stdout=out_stream, stderr=out_stream)
        atexit.register(self.__on_exit__)
        response = win32event.WaitForSingleObject(loading_semaphore, 100000)  # 100 second timeout
        if response == win32event.WAIT_TIMEOUT:
            raise HolodeckException("Timed out waiting for binary to load")

    def __on_exit__(self):
        if hasattr(self, '_world_process'):
            self._world_process.kill()
            self._world_process.wait(5)
        self._client.unlink()

    # Context manager APIs, allows `with` statement to be used
    def __enter__(self):
        return self

    def __exit__(self, exc_type, exc_value, traceback):
        # TODO: Surpress exceptions?
        self.__on_exit__()

    def _get_single_state(self):
        reward = None
        terminal = None
        for sensor in self._state_dict[self._agent.name]:
            if sensor is "TaskSensor":
                reward = self._state_dict[self._agent.name][sensor][0]
                terminal = self._state_dict[self._agent.name][sensor][1] == 1

        state = self._create_copy(self._state_dict[self._agent.name]) if self._copy_state \
            else self._state_dict[self._agent.name]
        return state, reward, terminal, None

    def _get_full_state(self):
        return self._create_copy(self._state_dict) if self._copy_state else self._state_dict

    def _create_copy(self, obj):
        if isinstance(obj, dict):  # Deep copy dictionary
            cp = dict()
            for k, v in obj.items():
                if isinstance(v, dict):
                    cp[k] = self._create_copy(v)
                else:
                    cp[k] = np.copy(v)
            return cp
        return None  # Not implemented for other types

    def _add_agents(self, agent_definitions):
        """Add specified agents to the client. Set up their shared memory and sensor linkages.
        Does not spawn an agent in the Holodeck, this is only for documenting and accessing already existing agents.
        This is an internal function.
        Positional Arguments:
        agent_definitions -- The agent(s) to add.
        """
        if not isinstance(agent_definitions, list):
            agent_definitions = [agent_definitions]
        for agent_def in agent_definitions:
            if agent_def.name in self.agents:
                print("Error: agent name duplicate.")
            else:
                self.agents[agent_def.name] = AgentFactory.build_agent(self._client, agent_def)
                self._state_dict[agent_def.name] = self.agents[agent_def.name].agent_state_dict
<|MERGE_RESOLUTION|>--- conflicted
+++ resolved
@@ -407,8 +407,6 @@
 
         self._enqueue_command(SetWeatherCommand(weather_type.lower()))
 
-<<<<<<< HEAD
-=======
     def set_control_scheme(self, agent_name, control_scheme):
         """Set the control scheme for a specific agent.
 
@@ -450,7 +448,6 @@
         command_to_send = CustomCommand(name, num_params, string_params)
         self._commands.add_command(command_to_send)
 
->>>>>>> aa452871
     def __linux_start_process__(self, binary_path, task_key, gl_version, verbose, show_viewport=True):
         import posix_ipc
         out_stream = sys.stdout if verbose else open(os.devnull, 'w')
