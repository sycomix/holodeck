"""Module containing the environment interface for Holodeck.
An environment contains all elements required to communicate with a world binary or HolodeckCore editor.
It specifies an environment, which contains a number of agents, and the interface for communicating with the agents.
"""
import atexit
import os
import subprocess
import sys
from copy import copy
import json

from holodeck.command import *
from holodeck.packagemanager import get_scenario, load_scenario_file
from holodeck.exceptions import HolodeckException
from holodeck.holodeckclient import HolodeckClient
from holodeck.agents import *


class HolodeckEnvironment(object):
    """The high level interface for interacting with a Holodeck world.
    Most users will want an environment created for them via `holodeck.make`.

    Args:
        agent_definitions (list of :obj:`AgentDefinition`): Which agents to expect in the environment.
        binary_path (str, optional): The path to the binary to load the world from. Defaults to None.
        scenario_key (str, optional): The name of the map within the binary to load. Defaults to None.
        window_height (int, optional): The height to load the binary at. Defaults to 512.
        window_width (int, optional): The width to load the binary at. Defaults to 512.
        camera_height (int, optional): The height of all pixel camera sensors. Defaults to 256.
        camera_width (int, optional): The width of all pixel camera sensors. Defaults to 256.
        start_world (bool, optional): Whether to load a binary or not. Defaults to True.
        uuid (str): A unique identifier, used when running multiple instances of holodeck. Defaults to "".
        gl_version (int, optional): The version of OpenGL to use for Linux. Defaults to 4.
        show_viewport (bool, optional) If the viewport should be shown (Linux only) Defaults to True.
        ticks_per_sec (int, optional) Number of frame ticks per unreal second. Defaults to 30.
        copy_state (bool, optional) If the state should be copied or returned as a reference. Defaults to True.

    Returns:
        HolodeckEnvironment: A holodeck environment object.
    """

    def __init__(self, agent_definitions=None, binary_path=None, scenario_key=None, window_height=512, window_width=512,
                 camera_height=256, camera_width=256, start_world=True, uuid="", gl_version=4, verbose=False,
                 pre_start_steps=2, show_viewport=True, ticks_per_sec=30, copy_state=True, scenario_path=None):

        if agent_definitions is None:
            agent_definitions = []

        # Initialize variables
        self._window_height = window_height
        self._window_width = window_width
        self._camera_height = camera_height
        self._camera_width = camera_width
        self._uuid = uuid
        self._pre_start_steps = pre_start_steps
        self._copy_state = copy_state
        self._ticks_per_sec = ticks_per_sec
        self._scenario_key = scenario_key
        self._scenario_path = scenario_path
        self._initial_agents = agent_definitions

        # Start world based on OS
        if start_world:
            world_key = scenario_key.split("-")[0]
            if os.name == "posix":
                self.__linux_start_process__(binary_path, world_key, gl_version, verbose=verbose, show_viewport=show_viewport)
            elif os.name == "nt":
                self.__windows_start_process__(binary_path, world_key, verbose=verbose)
            else:
                raise HolodeckException("Unknown platform: " + os.name)

        # Initialize Client
        self._client = HolodeckClient(self._uuid)
        self._command_center = CommandCenter(self._client)
        self._client.command_center = self._command_center
        self._reset_ptr = self._client.malloc("RESET", [1], np.bool)
        self._reset_ptr[0] = False

        # Set up agents already in the world
        self.agents = dict()
        self._state_dict = dict()
        self._agent = None
        self._load_existing_agents(agent_definitions)

        # Spawn agents not yet in the world.
        # TODO implement this section for future build automation update

        # Set the default state function
        self.num_agents = len(self.agents)
        self._default_state_fn = self._get_single_state if self.num_agents == 1 else self._get_full_state

        self._client.acquire()
        
        # Flag indicates if the user has called .reset() before .tick() and .step()
        self._initial_reset = False

    @property
    def action_space(self):
        """Gives the action space for the main agent.

        Returns:
            ActionSpace: The action space for the main agent.
        """
        return self._agent.action_space

    def info(self):
        """Returns a string with specific information about the environment.
        This information includes which agents are in the environment and which sensors they have.

        Returns:
            str: The information in a string format.
        """
        result = list()
        result.append("Agents:\n")
        for agent in self._all_agents:
            result.append("\tName: ")
            result.append(agent.name)
            result.append("\n\tType: ")
            result.append(type(agent).__name__)
            result.append("\n\t")
            result.append("Sensors:\n")
            for sensor in self._sensor_map[agent.name].keys():
                result.append("\t\t")
                result.append(sensor.name)
                result.append("\n")
        return "".join(result)

    def load_scenario(self):
        if self._scenario_key is not None:
            scenario = get_scenario(self._scenario_key)
        elif self._scenario_path is not None:
            scenario = load_scenario_file(self._scenario_path)
        else:
            return

        for agent in scenario['agents']:
            agent_def = AgentDefinition(agent['agent_name'], agent['agent_type'])
            self.spawn_agent(agent_def, agent['location'])
            self.agents[agent['agent_name']].set_control_scheme(agent['control_scheme'])
            sensors = []
            for sensor in agent['sensors']:
                params = json.dumps(sensor['configuration'])
                params = params.replace("\"", "\\\"")
                sensors.append(SensorDefinition(agent['agent_name'], sensor['sensor_name'], sensor['sensor_type'],
                                                socket=sensor['socket'],
                                                location=sensor['location'],
                                                rotation=sensor['rotation'],
                                                params=params))
            self.agents[agent['agent_name']].add_new_sensors(sensors)

    def reset(self):
        """Resets the environment, and returns the state.
        If it is a single agent environment, it returns that state for that agent. Otherwise, it returns a dict from
        agent name to state.

        Returns:
            tuple or dict: For single agent environment, returns the same as `step`.
                For multi-agent environment, returns the same as `tick`.
        """
        # Reset level
        self._initial_reset = True
        self._reset_ptr[0] = True
        self.tick()  # Must tick once to send reset before sending spawning commands

        # Clear command queue
        if self._command_center.queue_size > 0:
            print("Warning: Reset called before all commands could be sent. Discarding",
                  self._command_center.queue_size, "commands.")
        self._command_center.clear()

        # Load agents
        self.agents = dict()
        self._state_dict = dict()
        self._load_existing_agents(self._initial_agents)
        self.load_scenario()
        self.num_agents = len(self.agents)
        self._default_state_fn = self._get_single_state if self.num_agents == 1 else self._get_full_state

        for _ in range(self._pre_start_steps + 1):
            self.tick()

        return self._default_state_fn()

    def step(self, action):
        """Supplies an action to the main agent and tells the environment to tick once.
        Primary mode of interaction for single agent environments.

        Args:
            action (np.ndarray): An action for the main agent to carry out on the next tick.

        Returns:
            tuple: The (state, reward, terminal, info) tuple for the agent. State is a dictionary
            from sensor enum (see :obj:`holodeck.sensors.Sensors`) to np.ndarray.
            Reward is the float reward returned by the environment.
            Terminal is the bool terminal signal returned by the environment.
            Info is any additional info, depending on the world. Defaults to None.
        """
        if not self._initial_reset:
            raise HolodeckException("You must call .reset() before .step()")

        if self._agent is not None:
            self._agent.act(action)

<<<<<<< HEAD
            self._command_center.handle_buffer()
            self._client.release()
            self._client.acquire()
            return self._get_single_state()

        else:
            self._command_center.handle_buffer()
            self._client.release()
            self._client.acquire()
            return self._get_full_state()

    def teleport(self, agent_name, location=None, rotation=None):
        """Teleports the target agent to any given location, and applies a specific rotation.

        Args:
            agent_name (str): The name of the agent to teleport.
            location (np.ndarray or list): XYZ coordinates (in meters) for the agent to be teleported to.
                If no location is given, it isn't teleported, but may still be rotated. Defaults to None.
            rotation (np.ndarray or list): A new rotation target for the agent. Rotation is [roll, pitch, yaw] in degrees.
                If no rotation is given, it isn't rotated, but may still be teleported. Defaults to None.
        """
        self.agents[agent_name].teleport(location, rotation)
        self.tick()

    def set_state(self, agent_name, location, rotation, velocity, angular_velocity):
        """Sets a new state for any agent given a location, rotation and linear and angular velocity. Will sweep and be
        blocked by objects in it's way however

        Args:
            agent_name (str): The name of the agent to teleport.
            location (np.ndarray or list): XYZ coordinates (in meters) for the agent to be teleported to.
            rotation (np.ndarray or list): A new rotation target for the agent.
            velocity (np.ndarray or list): A new velocity for the agent.
            angular velocity (np.ndarray or list): A new angular velocity for the agent.
        """
        self.agents[agent_name].set_state(location, rotation, velocity, angular_velocity)
        return self.tick()
=======
        self._command_center.handle_buffer()
        self._client.release()
        self._client.acquire()
        
        reward, terminal = self._get_reward_terminal()
        return self._default_state_fn(), reward, terminal, None
>>>>>>> 704ff5ba

    def act(self, agent_name, action):
        """Supplies an action to a particular agent, but doesn't tick the environment.
        Primary mode of interaction for multi-agent environments. After all agent commands are supplied,
        they can be applied with a call to `tick`.

        Args:
            agent_name (str): The name of the agent to supply an action for.
            action (np.ndarray or list): The action to apply to the agent. This action will be applied every
                time `tick` is called, until a new action is supplied with another call to act.
        """
        self.agents[agent_name].act(action)

    def tick(self):
        """Ticks the environment once. Normally used for multi-agent environments.

        Returns:
            dict: A dictionary from agent name to its full state. The full state is another dictionary
            from :obj:`holodeck.sensors.Sensors` enum to np.ndarray, containing the sensors information
            for each sensor. The sensors always include the reward and terminal sensors.
        """
        if not self._initial_reset:
            raise HolodeckException("You must call .reset() before .tick()")

        self._command_center.handle_buffer()

        self._client.release()
        self._client.acquire()

        return self._default_state_fn()

    def teleport(self, agent_name, location=None, rotation=None):
        """Teleports the target agent to any given location, and applies a specific rotation.

        Args:
            agent_name (str): The name of the agent to teleport.
            location (np.ndarray or list): XYZ coordinates (in meters) for the agent to be teleported to.
                If no location is given, it isn't teleported, but may still be rotated. Defaults to None.
            rotation (np.ndarray or list): A new rotation target for the agent.
                If no rotation is given, it isn't rotated, but may still be teleported. Defaults to None.
        """
        self.agents[agent_name].teleport(location, rotation)
        self.tick()

    def set_state(self, agent_name, location, rotation, velocity, angular_velocity):
        """Sets a new state for any agent given a location, rotation and linear and angular velocity. Will sweep and be
        blocked by objects in it's way however

        Args:
            agent_name (str): The name of the agent to teleport.
            location (np.ndarray or list): XYZ coordinates (in meters) for the agent to be teleported to.
            rotation (np.ndarray or list): A new rotation target for the agent.
            velocity (np.ndarray or list): A new velocity for the agent.
            angular velocity (np.ndarray or list): A new angular velocity for the agent.
        """
        self.agents[agent_name].set_state(location, rotation, velocity, angular_velocity)
        return self.tick()

    def _enqueue_command(self, command_to_send):
        self._command_center.enqueue_command(command_to_send)

    def spawn_agent(self, agent_definition, location):
        """Queues a spawn agent command. It will be applied when `tick` or `step` is called next.
        The agent won't be able to be used until the next frame.

        Args:
            agent_definition (:obj:`AgentDefinition`): The definition of the agent to spawn.
            location (np.ndarray or list): The position to spawn the agent in the world, in XYZ coordinates (in meters).
        """
        self._add_agents(agent_definition)
        if self._agent is None:
            self._agent = self.agents[agent_definition.name]
        self._enqueue_command(SpawnAgentCommand(location, agent_definition.name, agent_definition.type.agent_type))

        if self._agent is None:
            self._agent = self.agents[agent_definition.name]

    def set_ticks_per_capture(self, agent_name, ticks_per_capture):
        """Queues a rgb camera rate command. It will be applied when `tick` or `step` is called next.
        The specified agent's rgb camera will capture images every specified number of ticks.
        The sensor's image will remain unchanged between captures.
        This method must be called after every call to env.reset.

        Args:
            agent_name (str): The name of the agent whose rgb camera should be modified.
            ticks_per_capture (int): The amount of ticks to wait between camera captures.
        """
        if not isinstance(ticks_per_capture, int) or ticks_per_capture < 1:
            print("Ticks per capture value " + str(ticks_per_capture) + " invalid")
        elif agent_name not in self.agents:
            print("No such agent %s" % agent_name)
        else:
            self.agents[agent_name].set_ticks_per_capture(ticks_per_capture)
            command_to_send = RGBCameraRateCommand(agent_name, ticks_per_capture)
            self._enqueue_command(command_to_send)

    def draw_line(self, start, end, color=None, thickness=10.0):
        """Draws a debug line in the world

        Args:
            start (list of 3 floats): The start location of the line
            end (list of 3 floats): The end location of the line
            color (list of 3 floats): RGB values for the color
            thickness (float): thickness of the line
        """
        color = [255, 0, 0] if color is None else color
        command_to_send = DebugDrawCommand(0, start, end, color, thickness)
        self._enqueue_command(command_to_send)

    def draw_arrow(self, start, end, color=None, thickness=10.0):
        """Draws a debug arrow in the world

        Args:
            start (list of 3 floats): The start location of the arrow
            end (list of 3 floats): The end location of the arrow
            color (list of 3 floats): RGB values for the color
            thickness (float): thickness of the arrow
        """
        color = [255, 0, 0] if color is None else color
        command_to_send = DebugDrawCommand(1, start, end, color, thickness)
        self._enqueue_command(command_to_send)

    def draw_box(self, center, extent, color=None, thickness=10.0):
        """Draws a debug box in the world

        Args:
            center (list of 3 floats): The start location of the box
            extent (list of 3 floats): The extent of the box
            color (list of 3 floats): RGB values for the color
            thickness (float): thickness of the lines
        """
        color = [255, 0, 0] if color is None else color
        command_to_send = DebugDrawCommand(2, center, extent, color, thickness)
        self._enqueue_command(command_to_send)

    def draw_point(self, loc, color=None, thickness=10.0):
        """Draws a debug point in the world

        Args:
            loc (list of 3 floats): The location of the point
            color (list of 3 floats): RGB values for the color
            thickness (float): thickness of the point
        """
        color = [255, 0, 0] if color is None else color
        command_to_send = DebugDrawCommand(3, loc, [0, 0, 0], color, thickness)
        self._enqueue_command(command_to_send)

    def set_fog_density(self, density):
        """Queue up a change fog density command. It will be applied when `tick` or `step` is called next.
        By the next tick, the exponential height fog in the world will have the new density. If there is no fog in the
        world, it will be automatically created with the given density.

        Args:
            density (float): The new density value, between 0 and 1. The command will not be sent if the given
        density is invalid.
        """
        if density < 0 or density > 1:
            raise HolodeckException("Fog density should be between 0 and 1")

        self.send_world_command("SetFogDensity", num_params=[density])

    def set_day_time(self, hour):
        """Queue up a change day time command. It will be applied when `tick` or `step` is called next.
        By the next tick, the lighting and the skysphere will be updated with the new hour. If there is no skysphere,
        skylight, or directional source light in the world, this command will fail silently.


        Args:
            hour (int): The hour in military time, between 0 and 23 inclusive.
        """
        self.send_world_command("SetHour", num_params=[hour % 24])

    def start_day_cycle(self, day_length):
        """Queue up a custom day cycle command to start the day cycle. It will be applied when `tick` or `step` is called next.
        The sky sphere will now update each tick with an updated sun angle as it moves about the sky. The length of a
        day will be roughly equivalent to the number of minutes given. If there is no skysphere,
        skylight, or directional source light in the world, this command will fail silently.

        Args:
            day_length (int): The number of minutes each day will be.
        """
        if day_length <= 0:
            raise HolodeckException("The given day length should be between above 0!")

        self.send_world_command("SetDayCycle", num_params=[1, day_length])

    def stop_day_cycle(self):
        """Queue up a custom day cycle command to stop the day cycle. It will be applied when `tick` or `step` is called next.
        By the next tick, day cycle will stop where it is. If there is no skysphere, skylight, or directional source
        light in the world, this command will fail silently.
        """
        self.send_world_command("SetDayCycle", num_params=[0, -1])

    def set_weather(self, weather_type):
        """Queue up a custom set weather command. It will be applied when `tick` or `step` is called next.
        By the next tick, the lighting, skysphere, fog, and relevant particle systems will be updated and/or spawned
        to the given weather. If there is no skysphere, skylight, or directional source light in the world, this command
        will fail silently.

        NOTE: Because this command can effect the fog density, any changes made by a change_fog_density command before
        a set_weather command called will be undone. It is recommended to call change_fog_density after calling set
        weather if you wish to apply your specific changes.

        Args:
            weather_type (str): The type of weather, which can be 'Rain' or 'Cloudy'. In all downloadable worlds,
            the weather is clear by default. If the given type string is not available, the command will not be sent.

        """
        if not weather_type.lower() in ["rain", "cloudy"]:
            raise HolodeckException("Invalid weather type " + weather_type)

        self.send_world_command("SetWeather", string_params=[weather_type])

    def teleport_camera(self, location, rotation):
        """Queue up a teleport camera command. Rotation is [roll, pitch, yaw] in degrees.
        By the next tick, the camera's location and rotation will be updated
        """
        self._enqueue_command(TeleportCameraCommand(location, rotation))

    def should_render_viewport(self, render_viewport):
        """Controls whether the viewport is rendered or not
        Args:
            render_viewport (boolean): If the viewport should be rendered
        """
        self._enqueue_command(RenderViewportCommand(render_viewport))

    def set_render_quality(self, render_quality):
        """Adjusts the rendering quality of Holodeck. 
        Args:
            render_quality (int): An integer between 0 = Low Quality and 3 = Epic quality. 
        """
        self._enqueue_command(RenderQualityCommand(render_quality))

    def set_control_scheme(self, agent_name, control_scheme):
        """Set the control scheme for a specific agent.

        Args:
            agent_name (str): The name of the agent to set the control scheme for.
            control_scheme (int): A control scheme value (see :obj:`holodeck.agents.ControlSchemes`)
        """
        if agent_name not in self.agents:
            print("No such agent %s" % agent_name)
        else:
            self.agents[agent_name].set_control_scheme(control_scheme)

    def set_sensor_enabled(self, agent_name, sensor_name, enabled):
        """Enable or disable a sensor for an agent.

        Args:
            agent_name (str): The name of the agent whose sensor will be switched
            sensor_name (str): The name of the sensor to be switched
            enabled (bool): Boolean representing whether to enable or disable the sensor
        """
        if agent_name not in self._sensor_map:
            print("No such agent %s" % agent_name)
        else:
            command_to_send = SetSensorEnabledCommand(agent_name, sensor_name, enabled)
            self._enqueue_command(command_to_send)

    def send_world_command(self, name, num_params=[], string_params=[]):
        """Queue up a custom command. A custom command sends an abitrary command that may only exist in a 
        specific world or package. It is given a name and any amount of string and number parameters that allow
        it to alter the state of the world.

        Args:
            name (string): The name of the command. This distinguishes it from different commands.
            num_params (list of int): The number parameters that correspond to the command. This may be empty.
            string_params (list of string): The string parameters that correspond to the command. This may be empty.
        """
        command_to_send = CustomCommand(name, num_params, string_params)
        self._enqueue_command(command_to_send)

    def __linux_start_process__(self, binary_path, task_key, gl_version, verbose, show_viewport=True):
        import posix_ipc
        out_stream = sys.stdout if verbose else open(os.devnull, 'w')
        loading_semaphore = posix_ipc.Semaphore('/HOLODECK_LOADING_SEM' + self._uuid, os.O_CREAT | os.O_EXCL,
                                                initial_value=0)
        # Copy the environment variables to remove the DISPLAY variable if we shouldn't show the viewport
        # see https://answers.unrealengine.com/questions/815764/in-the-release-notes-it-says-the-engine-can-now-cr.html?sort=oldest
        environment = dict(copy(os.environ))
        if not show_viewport:
            del environment['DISPLAY']
        self._world_process = subprocess.Popen([binary_path, task_key, '-HolodeckOn', '-opengl' + str(gl_version),
                                                '-LOG=HolodeckLog.txt', '-ResX=' + str(self._window_width),
                                                '-ResY=' + str(self._window_height),'-CamResX=' + str(self._camera_width),
                                                '-CamResY=' + str(self._camera_height), '--HolodeckUUID=' + self._uuid,
                                                '-TicksPerSec=' + str(self._ticks_per_sec)],
                                               stdout=out_stream,
                                               stderr=out_stream,
                                               env=environment)

        atexit.register(self.__on_exit__)

        try:
            loading_semaphore.acquire(100)
        except posix_ipc.BusyError:
            raise HolodeckException("Timed out waiting for binary to load. Ensure that holodeck is not being run with root priveleges.")
        loading_semaphore.unlink()

    def __windows_start_process__(self, binary_path, task_key, verbose):
        import win32event
        out_stream = sys.stdout if verbose else open(os.devnull, 'w')
        loading_semaphore = win32event.CreateSemaphore(None, 0, 1, "Global\\HOLODECK_LOADING_SEM" + self._uuid)
        self._world_process = subprocess.Popen([binary_path, task_key, '-HolodeckOn', '-LOG=HolodeckLog.txt',
                                                '-ResX=' + str(self._window_width), "-ResY=" + str(self._window_height),
                                                '-CamResX=' + str(self._camera_width),
                                                '-CamResY=' + str(self._camera_height), "--HolodeckUUID=" + self._uuid,
                                                '-TicksPerSec=' + str(self._ticks_per_sec)],
                                               stdout=out_stream, stderr=out_stream)
        atexit.register(self.__on_exit__)
        response = win32event.WaitForSingleObject(loading_semaphore, 100000)  # 100 second timeout
        if response == win32event.WAIT_TIMEOUT:
            raise HolodeckException("Timed out waiting for binary to load")

    def __on_exit__(self):
        if hasattr(self, '_world_process'):
            self._world_process.kill()
            self._world_process.wait(5)
        self._client.unlink()

    # Context manager APIs, allows `with` statement to be used
    def __enter__(self):
        return self

    def __exit__(self, exc_type, exc_value, traceback):
        # TODO: Surpress exceptions?
        self.__on_exit__()

    def _get_single_state(self):
        return self._create_copy(self._state_dict[self._agent.name]) if self._copy_state \
            else self._state_dict[self._agent.name]

    def _get_full_state(self):
        return self._create_copy(self._state_dict) if self._copy_state else self._state_dict

    def _get_reward_terminal(self):
        reward = None
        terminal = None
        if self._agent is not None:
            for sensor in self._state_dict[self._agent.name]:
                if "Task" in sensor:
                    reward = self._state_dict[self._agent.name][sensor][0]
                    terminal = self._state_dict[self._agent.name][sensor][1] == 1
        return reward, terminal

    def _create_copy(self, obj):
        if isinstance(obj, dict):  # Deep copy dictionary
            cp = dict()
            for k, v in obj.items():
                if isinstance(v, dict):
                    cp[k] = self._create_copy(v)
                else:
                    cp[k] = np.copy(v)
            return cp
        return None  # Not implemented for other types

    def _load_existing_agents(self, agent_definitions):
        self._add_agents(agent_definitions)

        # Set the main agent
        self._agent = None
        if len(self.agents) > 0:
            self._agent = self.agents[agent_definitions[0].name]

    def _add_agents(self, agent_definitions):
        """Add specified agents to the client. Set up their shared memory and sensor linkages.
        Does not spawn an agent in the Holodeck, this is only for documenting and accessing already existing agents.
        This is an internal function.
        Positional Arguments:
        agent_definitions -- The agent(s) to add.
        """
        if not isinstance(agent_definitions, list):
            agent_definitions = [agent_definitions]
        for agent_def in agent_definitions:
            if agent_def.name in self.agents:
                print("Error: agent name duplicate.")
            else:
                self.agents[agent_def.name] = AgentFactory.build_agent(self._client, agent_def)
                self._state_dict[agent_def.name] = self.agents[agent_def.name].agent_state_dict
<|MERGE_RESOLUTION|>--- conflicted
+++ resolved
@@ -201,52 +201,12 @@
         if self._agent is not None:
             self._agent.act(action)
 
-<<<<<<< HEAD
-            self._command_center.handle_buffer()
-            self._client.release()
-            self._client.acquire()
-            return self._get_single_state()
-
-        else:
-            self._command_center.handle_buffer()
-            self._client.release()
-            self._client.acquire()
-            return self._get_full_state()
-
-    def teleport(self, agent_name, location=None, rotation=None):
-        """Teleports the target agent to any given location, and applies a specific rotation.
-
-        Args:
-            agent_name (str): The name of the agent to teleport.
-            location (np.ndarray or list): XYZ coordinates (in meters) for the agent to be teleported to.
-                If no location is given, it isn't teleported, but may still be rotated. Defaults to None.
-            rotation (np.ndarray or list): A new rotation target for the agent. Rotation is [roll, pitch, yaw] in degrees.
-                If no rotation is given, it isn't rotated, but may still be teleported. Defaults to None.
-        """
-        self.agents[agent_name].teleport(location, rotation)
-        self.tick()
-
-    def set_state(self, agent_name, location, rotation, velocity, angular_velocity):
-        """Sets a new state for any agent given a location, rotation and linear and angular velocity. Will sweep and be
-        blocked by objects in it's way however
-
-        Args:
-            agent_name (str): The name of the agent to teleport.
-            location (np.ndarray or list): XYZ coordinates (in meters) for the agent to be teleported to.
-            rotation (np.ndarray or list): A new rotation target for the agent.
-            velocity (np.ndarray or list): A new velocity for the agent.
-            angular velocity (np.ndarray or list): A new angular velocity for the agent.
-        """
-        self.agents[agent_name].set_state(location, rotation, velocity, angular_velocity)
-        return self.tick()
-=======
         self._command_center.handle_buffer()
         self._client.release()
         self._client.acquire()
         
         reward, terminal = self._get_reward_terminal()
         return self._default_state_fn(), reward, terminal, None
->>>>>>> 704ff5ba
 
     def act(self, agent_name, action):
         """Supplies an action to a particular agent, but doesn't tick the environment.
