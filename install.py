<<<<<<< HEAD
=======
import os
from os.path import expanduser
>>>>>>> f3154fbc
import glob
import os
import shutil
import sys
import urllib.request
import zipfile
from pathlib import Path
from queue import Queue
from threading import Thread

holodeck_binary_website = "http://pcc.byu.edu/holodeck/"
holodeck_binary_name = "DefaultWorlds_1.02.zip"
block_size = 1000000  # 1mb


def _setup_binary(binary_location, worlds_path):
    def file_writer_worker(path, length, q):
        amount_written = 0
        with open(file_loc, 'wb') as f:
            while amount_written < length:
                f.write(q.get())
                amount_written += block_size
                percent_done = 100 * amount_written / length
                sys.stdout.write("\r%d%%" % int(percent_done))
                sys.stdout.flush()

    # Download the binary
    print("Downloading default worlds...")
    q = Queue()
    file_loc = os.path.join(worlds_path, holodeck_binary_name)
    with urllib.request.urlopen(binary_location) as conn:
        length = int(conn.headers["Content-Length"])
        print("File length:", length)
        amount_read = 0
        write_thread = Thread(target=file_writer_worker, args=(file_loc, length, q))
        write_thread.start()
        while amount_read < length:
            q.put(conn.read(block_size))
            amount_read += block_size
        write_thread.join()
        print()

    # Unzip the binary
    print("Unpacking worlds...")
    with zipfile.ZipFile(file_loc, 'r') as zip_file:
        zip_file.extractall(worlds_path)
    os.remove(file_loc)


def linux_installation():
    default_path = "/usr/local"

    print("Beginning Linux installation")
    path = input("Please choose installation path (Default is /usr/local): ")
    if path == "":
        path = default_path
    path = expanduser(path)
    if not os.path.isdir(path):
        print("Unable to find path: " + path)
        return

    try:
        base_path = os.path.join(path, "holodeck")
        worlds_path = os.path.join(base_path, "worlds")
        holodeck_path = os.path.join(base_path, "holodeck")
        if not os.path.exists(base_path):
            os.mkdir(base_path)
        if not os.path.exists(worlds_path):
            os.mkdir(worlds_path)
        if not os.path.exists(holodeck_path):
            os.mkdir(holodeck_path)
        print("Installing at:", os.path.join(path, "holodeck"))

        for file in glob.glob("holodeck/*.py"):
            shutil.copyfile(file, os.path.join(path, "holodeck", "holodeck", file.split("/")[-1]))

        os.chmod(worlds_path, 0o755)
        _setup_binary(holodeck_binary_website + "Linux_" + holodeck_binary_name, worlds_path)

        # Make the binary executable
        for path, _, _ in os.walk(os.path.join(worlds_path, "LinuxDefaultWorlds")):
            os.chmod(path, 0o777)
        binary_path = os.path.join(worlds_path, "LinuxDefaultWorlds/LinuxNoEditor/holodeck/Binaries/Linux/holodeck")
        os.chmod(binary_path, 0o755)

        print("To continue installation, follow instructions on the github page")
        print("https://github.com/byu-pccl/HolodeckPythonBinding")
        print("Ensure to add the installed directory to your Python path")

    except PermissionError:
        print("Insufficient permissions, cannot install at specified path. Try with sudo")


def windows_installation():
    default_path = os.path.join(str(Path.home()), "AppData", "Local")

    print("Beginning Windows installation")
    path = input("Please choose installation path (Default is C:\\User\\user_name\\AppData\\Local): ")
    if path == "":
        path = default_path
    path = expanduser(path)
    if not os.path.isdir(path):
        print("Unable to find path: " + path)
        return

    try:
        base_path = os.path.join(path, "holodeck")
        worlds_path = os.path.join(base_path, "worlds")
        holodeck_path = os.path.join(base_path, "holodeck")
        if not os.path.exists(base_path):
            os.mkdir(base_path)
        if not os.path.exists(worlds_path):
            os.mkdir(worlds_path)
        if not os.path.exists(holodeck_path):
            os.mkdir(holodeck_path)
        print("Installing at:", os.path.join(path, "holodeck"))

        for file in glob.glob("holodeck\\*.py"):
            shutil.copyfile(file, os.path.join(path, "holodeck", "holodeck", file.split("\\")[-1]))

        _setup_binary(holodeck_binary_website + "Windows_" + holodeck_binary_name, worlds_path)

        print("To continue installation, follow instructions on the github page")
        print("https://github.com/byu-pccl/HolodeckPythonBinding")
        print("Ensure to add the installed directory to your path")

    except PermissionError:
        print("Insufficient permissions, cannot install at specified path.")


if os.name == "posix":
    linux_installation()
elif os.name == "nt":
    windows_installation()
else:
    raise NotImplementedError("holodeck is only supported for Linux and Windows")<|MERGE_RESOLUTION|>--- conflicted
+++ resolved
@@ -1,14 +1,10 @@
-<<<<<<< HEAD
-=======
-import os
-from os.path import expanduser
->>>>>>> f3154fbc
 import glob
 import os
 import shutil
 import sys
 import urllib.request
 import zipfile
+from os.path import expanduser
 from pathlib import Path
 from queue import Queue
 from threading import Thread
