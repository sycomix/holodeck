from typing import Callable, List

import holodeck
import pytest
from holodeck import packagemanager as pm
from holodeck.environments import HolodeckEnvironment


def pytest_generate_tests(metafunc):
    """Iterate over every scenario
    """
    scenarios = set()
    for config, full_path in pm._iter_packages():
        for world_entry in config["worlds"]:
            for config, full_path in pm._iter_scenarios(world_entry["name"]):
                scenarios.add("{}-{}".format(config["world"], config["name"]))

    if "scenario" in metafunc.fixturenames:
        metafunc.parametrize("scenario", scenarios)
    elif "env_scenario" in metafunc.fixturenames:
        metafunc.parametrize("env_scenario", scenarios, indirect=True)


# Envs contains a mapping of scenario key -> HolodeckEnvironment so that
# between different tests the same environment doesn't have to be created
# over and over
envs = {}


@pytest.fixture
def env_scenario(request):
    """Gets an environment for the scenario matching request.param. Creates the
    env or uses a cached one. Calls .reset() for you.
    """
    global envs
    scenario = request.param
    if scenario in envs:
        env = envs[scenario]
        env.reset()
        return env, scenario

    env = holodeck.make(scenario, show_viewport=False)
    env.reset()
    envs[scenario] = env
<<<<<<< HEAD

    yield env, scenario

    env.__on_exit__()


def scenario_test(
    scenario: str,
    env_action: Callable[[HolodeckEnvironment, any], None],
    action_args: List[any],
    ticks: int = 30,
) -> None:
    """Run n parameterized actions on an environment loaded from a scenario

    Args:
        scenario (str): Scenario to test
        env_action (function): Function
        that takes environment and another argument and performs an action on
        the environment with that argument
        action_args (list): list of arguments to apply to f_action
        ticks (int): number of ticks between actions to apply

    """
    with holodeck.make(scenario, show_viewport=False) as env:
        for action_arg in action_args:
            env_action(env, action_arg)
            for _ in range(ticks):
                env.tick()
=======
    return env, scenario
>>>>>>> e7fb7cf6
<|MERGE_RESOLUTION|>--- conflicted
+++ resolved
@@ -42,35 +42,6 @@
     env = holodeck.make(scenario, show_viewport=False)
     env.reset()
     envs[scenario] = env
-<<<<<<< HEAD
-
     yield env, scenario
 
-    env.__on_exit__()
-
-
-def scenario_test(
-    scenario: str,
-    env_action: Callable[[HolodeckEnvironment, any], None],
-    action_args: List[any],
-    ticks: int = 30,
-) -> None:
-    """Run n parameterized actions on an environment loaded from a scenario
-
-    Args:
-        scenario (str): Scenario to test
-        env_action (function): Function
-        that takes environment and another argument and performs an action on
-        the environment with that argument
-        action_args (list): list of arguments to apply to f_action
-        ticks (int): number of ticks between actions to apply
-
-    """
-    with holodeck.make(scenario, show_viewport=False) as env:
-        for action_arg in action_args:
-            env_action(env, action_arg)
-            for _ in range(ticks):
-                env.tick()
-=======
-    return env, scenario
->>>>>>> e7fb7cf6
+    env.__on_exit__()