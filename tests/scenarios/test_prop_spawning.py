import uuid
import copy
<<<<<<< HEAD
=======
import holodeck
>>>>>>> 4d6404a2

from tests.utils.equality import almost_equal

no_prop_config = {
    "name": "test_prop_spawning",
    "world": "TestWorld",
    "main_agent": "uav0",
    "agents": [
        {
            "agent_name": "uav0",
            "agent_type": "UavAgent",
            "sensors": [
                {
                    "sensor_type": "LocationSensor",
                }
            ],
            "control_scheme": 0,
            "location": [0, 0, 5],
        }
    ],
}


def _util_test_platform(env):
    """Utility function. Ensures the Uav lands on a platform"""
    # get the initial location after the uav has settled
    init_location = env.tick(10)["LocationSensor"]

<<<<<<< HEAD
    # get the final location 
    final_location = env.tick(50)["LocationSensor"]

    assert almost_equal(init_location, final_location), "Uav \
=======
    # get the final location
    final_location = env.tick(50)["LocationSensor"]

    assert almost_equal(
        init_location, final_location
    ), "Uav \
>>>>>>> 4d6404a2
        continued to fall despite spawning a platform underneath!"


def test_static_prop():
    """Tests whether spawning a box without sim_physics creates a static box that keeps
    the agent from falling.
    """

    binary_path = holodeck.packagemanager.get_binary_path_for_package("DefaultWorlds")

<<<<<<< HEAD
    with holodeck.environments.HolodeckEnvironment(scenario=no_prop_config,
                                                   binary_path=binary_path,
                                                   show_viewport=False,
                                                   uuid=str(uuid.uuid4())) as env:
=======
    with holodeck.environments.HolodeckEnvironment(
        scenario=no_prop_config,
        binary_path=binary_path,
        show_viewport=False,
        uuid=str(uuid.uuid4()),
    ) as env:
>>>>>>> 4d6404a2

        # spawn a platform for the uav to rest on
        env.spawn_prop("box", location=[0, 0, 4.5], scale=[5, 5, 0.5])
        _util_test_platform(env)


def test_sim_physics_prop():
    """Tests whether spawning a sphere with simulated physics creates a sphere that falls
    and rams the agent.
    """

    binary_path = holodeck.packagemanager.get_binary_path_for_package("DefaultWorlds")

<<<<<<< HEAD
    with holodeck.environments.HolodeckEnvironment(scenario=no_prop_config,
                                                   binary_path=binary_path,
                                                   show_viewport=False,
                                                   uuid=str(uuid.uuid4())) as env:
=======
    with holodeck.environments.HolodeckEnvironment(
        scenario=no_prop_config,
        binary_path=binary_path,
        show_viewport=False,
        uuid=str(uuid.uuid4()),
    ) as env:
>>>>>>> 4d6404a2

        env.agents["uav0"].teleport([0, 0, 0.1])

        # get the initial location after the uav has settled
        init_location = env.tick(20)["LocationSensor"]

        # spawn a ball to fall on top of the agent
        env.spawn_prop("sphere", location=[0, 0.1, 3], scale=3, sim_physics=True)

        # get the final location after the uav has been knocked over
        final_location = env.tick(100)["LocationSensor"]

<<<<<<< HEAD
        assert not almost_equal(init_location, final_location), "Uav \
=======
        assert not almost_equal(
            init_location, final_location
        ), "Uav \
>>>>>>> 4d6404a2
            wasn't hit by a spawned sphere!"


def test_static_prop_config():
    config = copy.deepcopy(no_prop_config)
<<<<<<< HEAD
    prop_config = [{
        "type": "box",
        "location": [0, 0, 4.5],
        "scale": [5, 5, 0.5]
    }]
=======
    prop_config = [{"type": "box", "location": [0, 0, 4.5], "scale": [5, 5, 0.5]}]
>>>>>>> 4d6404a2
    config["props"] = prop_config

    binary_path = holodeck.packagemanager.get_binary_path_for_package("DefaultWorlds")

<<<<<<< HEAD
    with holodeck.environments.HolodeckEnvironment(scenario=config,
                                                binary_path=binary_path,
                                                show_viewport=False,
                                                uuid=str(uuid.uuid4())) as env:
        _util_test_platform(env)

def test_tagged_prop_config():
    config = copy.deepcopy(no_prop_config)
    prop_config = [{
            "type": "sphere",
			"scale": [1, 1, 1],
			"location": [0, 0, 100],
			"sim_physics": True, 
			"material": "grass",
			"tag": "ball"
    }]
    task_config = {
        "sensor_type": "DistanceTask",
        "configuration": {
            "GoalActor": "ball",
            "3dDistance": True
        }
=======
    with holodeck.environments.HolodeckEnvironment(
        scenario=config,
        binary_path=binary_path,
        show_viewport=False,
        uuid=str(uuid.uuid4()),
    ) as env:
        _util_test_platform(env)


def test_tagged_prop_config():
    config = copy.deepcopy(no_prop_config)
    prop_config = [
        {
            "type": "sphere",
            "scale": [1, 1, 1],
            "location": [0, 0, 100],
            "sim_physics": True,
            "material": "grass",
            "tag": "ball",
        }
    ]
    task_config = {
        "sensor_type": "DistanceTask",
        "configuration": {"GoalActor": "ball", "3dDistance": True},
>>>>>>> 4d6404a2
    }
    config["props"] = prop_config
    config["agents"][0]["sensors"].append(task_config)
    print(config)

    binary_path = holodeck.packagemanager.get_binary_path_for_package("DefaultWorlds")

<<<<<<< HEAD
    with holodeck.environments.HolodeckEnvironment(scenario=config,
                                                binary_path=binary_path,
                                                show_viewport=False,
                                                uuid=str(uuid.uuid4())) as env:
        env.agents["uav0"].teleport([0, 0, .1])
=======
    with holodeck.environments.HolodeckEnvironment(
        scenario=config,
        binary_path=binary_path,
        show_viewport=False,
        uuid=str(uuid.uuid4()),
    ) as env:
        env.agents["uav0"].teleport([0, 0, 0.1])
>>>>>>> 4d6404a2

        cum_reward = 0
        for _ in range(50):
            cum_reward += env.tick()["DistanceTask"][0]
        print(cum_reward)
        assert cum_reward > 2, "Distance task did not get reference to tagged prop!"<|MERGE_RESOLUTION|>--- conflicted
+++ resolved
@@ -1,9 +1,6 @@
 import uuid
 import copy
-<<<<<<< HEAD
-=======
 import holodeck
->>>>>>> 4d6404a2
 
 from tests.utils.equality import almost_equal
 
@@ -32,19 +29,12 @@
     # get the initial location after the uav has settled
     init_location = env.tick(10)["LocationSensor"]
 
-<<<<<<< HEAD
-    # get the final location 
-    final_location = env.tick(50)["LocationSensor"]
-
-    assert almost_equal(init_location, final_location), "Uav \
-=======
     # get the final location
     final_location = env.tick(50)["LocationSensor"]
 
     assert almost_equal(
         init_location, final_location
     ), "Uav \
->>>>>>> 4d6404a2
         continued to fall despite spawning a platform underneath!"
 
 
@@ -55,19 +45,12 @@
 
     binary_path = holodeck.packagemanager.get_binary_path_for_package("DefaultWorlds")
 
-<<<<<<< HEAD
-    with holodeck.environments.HolodeckEnvironment(scenario=no_prop_config,
-                                                   binary_path=binary_path,
-                                                   show_viewport=False,
-                                                   uuid=str(uuid.uuid4())) as env:
-=======
     with holodeck.environments.HolodeckEnvironment(
         scenario=no_prop_config,
         binary_path=binary_path,
         show_viewport=False,
         uuid=str(uuid.uuid4()),
     ) as env:
->>>>>>> 4d6404a2
 
         # spawn a platform for the uav to rest on
         env.spawn_prop("box", location=[0, 0, 4.5], scale=[5, 5, 0.5])
@@ -81,19 +64,12 @@
 
     binary_path = holodeck.packagemanager.get_binary_path_for_package("DefaultWorlds")
 
-<<<<<<< HEAD
-    with holodeck.environments.HolodeckEnvironment(scenario=no_prop_config,
-                                                   binary_path=binary_path,
-                                                   show_viewport=False,
-                                                   uuid=str(uuid.uuid4())) as env:
-=======
     with holodeck.environments.HolodeckEnvironment(
         scenario=no_prop_config,
         binary_path=binary_path,
         show_viewport=False,
         uuid=str(uuid.uuid4()),
     ) as env:
->>>>>>> 4d6404a2
 
         env.agents["uav0"].teleport([0, 0, 0.1])
 
@@ -106,55 +82,19 @@
         # get the final location after the uav has been knocked over
         final_location = env.tick(100)["LocationSensor"]
 
-<<<<<<< HEAD
-        assert not almost_equal(init_location, final_location), "Uav \
-=======
         assert not almost_equal(
             init_location, final_location
         ), "Uav \
->>>>>>> 4d6404a2
             wasn't hit by a spawned sphere!"
 
 
 def test_static_prop_config():
     config = copy.deepcopy(no_prop_config)
-<<<<<<< HEAD
-    prop_config = [{
-        "type": "box",
-        "location": [0, 0, 4.5],
-        "scale": [5, 5, 0.5]
-    }]
-=======
     prop_config = [{"type": "box", "location": [0, 0, 4.5], "scale": [5, 5, 0.5]}]
->>>>>>> 4d6404a2
     config["props"] = prop_config
 
     binary_path = holodeck.packagemanager.get_binary_path_for_package("DefaultWorlds")
 
-<<<<<<< HEAD
-    with holodeck.environments.HolodeckEnvironment(scenario=config,
-                                                binary_path=binary_path,
-                                                show_viewport=False,
-                                                uuid=str(uuid.uuid4())) as env:
-        _util_test_platform(env)
-
-def test_tagged_prop_config():
-    config = copy.deepcopy(no_prop_config)
-    prop_config = [{
-            "type": "sphere",
-			"scale": [1, 1, 1],
-			"location": [0, 0, 100],
-			"sim_physics": True, 
-			"material": "grass",
-			"tag": "ball"
-    }]
-    task_config = {
-        "sensor_type": "DistanceTask",
-        "configuration": {
-            "GoalActor": "ball",
-            "3dDistance": True
-        }
-=======
     with holodeck.environments.HolodeckEnvironment(
         scenario=config,
         binary_path=binary_path,
@@ -179,7 +119,6 @@
     task_config = {
         "sensor_type": "DistanceTask",
         "configuration": {"GoalActor": "ball", "3dDistance": True},
->>>>>>> 4d6404a2
     }
     config["props"] = prop_config
     config["agents"][0]["sensors"].append(task_config)
@@ -187,13 +126,6 @@
 
     binary_path = holodeck.packagemanager.get_binary_path_for_package("DefaultWorlds")
 
-<<<<<<< HEAD
-    with holodeck.environments.HolodeckEnvironment(scenario=config,
-                                                binary_path=binary_path,
-                                                show_viewport=False,
-                                                uuid=str(uuid.uuid4())) as env:
-        env.agents["uav0"].teleport([0, 0, .1])
-=======
     with holodeck.environments.HolodeckEnvironment(
         scenario=config,
         binary_path=binary_path,
@@ -201,7 +133,6 @@
         uuid=str(uuid.uuid4()),
     ) as env:
         env.agents["uav0"].teleport([0, 0, 0.1])
->>>>>>> 4d6404a2
 
         cum_reward = 0
         for _ in range(50):
