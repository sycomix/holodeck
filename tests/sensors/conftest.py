--- conflicted
+++ resolved
@@ -4,12 +4,7 @@
 
 
 def pytest_generate_tests(metafunc):
-<<<<<<< HEAD
-    """Iterate over every scenario
-    """
-=======
     """Iterate over every scenario"""
->>>>>>> 4d6404a2
     if "resolution" in metafunc.fixturenames:
         metafunc.parametrize("resolution", [256, 512, 1024, 2048])
     elif "1024_env" in metafunc.fixturenames:
@@ -162,7 +157,11 @@
         {
             "agent_name": "uav0",
             "agent_type": "UavAgent",
-            "sensors": [{"sensor_type": "AbuseSensor",}],
+            "sensors": [
+                {
+                    "sensor_type": "AbuseSensor",
+                }
+            ],
             "control_scheme": 0,
             "location": [1.5, 0, 9],
             "rotation": [0, 0, 0],
@@ -170,7 +169,11 @@
         {
             "agent_name": "android0",
             "agent_type": "AndroidAgent",
-            "sensors": [{"sensor_type": "AbuseSensor",}],
+            "sensors": [
+                {
+                    "sensor_type": "AbuseSensor",
+                }
+            ],
             "control_scheme": 0,
             "location": [0, 0, 10],
             "rotation": [0, 0, 0],
@@ -178,7 +181,11 @@
         {
             "agent_name": "turtle0",
             "agent_type": "TurtleAgent",
-            "sensors": [{"sensor_type": "AbuseSensor",}],
+            "sensors": [
+                {
+                    "sensor_type": "AbuseSensor",
+                }
+            ],
             "control_scheme": 0,
             "location": [2, 1.5, 8],
             "rotation": [0, 0, 0],
